--- conflicted
+++ resolved
@@ -24,11 +24,7 @@
   <parent>
     <groupId>org.apache.plc4x</groupId>
     <artifactId>plc4x-parent</artifactId>
-<<<<<<< HEAD
-    <version>0.9.0</version>
-=======
     <version>0.10.0</version>
->>>>>>> cac82545
   </parent>
 
   <artifactId>plc4c</artifactId>
@@ -528,11 +524,7 @@
     <dependency>
       <groupId>org.apache.plc4x</groupId>
       <artifactId>plc4x-code-generation-language-c</artifactId>
-<<<<<<< HEAD
-      <version>0.9.0</version>
-=======
       <version>0.10.0</version>
->>>>>>> cac82545
       <!-- Scope is 'provided' as this way it's not shipped with the driver -->
       <scope>provided</scope>
     </dependency>
@@ -540,9 +532,6 @@
     <dependency>
       <groupId>org.apache.plc4x</groupId>
       <artifactId>plc4x-protocols-modbus</artifactId>
-<<<<<<< HEAD
-      <version>0.9.0</version>
-=======
       <version>0.10.0</version>
       <!-- Scope is 'provided' as this way it's not shipped with the driver -->
       <scope>provided</scope>
@@ -551,18 +540,13 @@
       <groupId>org.apache.plc4x</groupId>
       <artifactId>plc4x-protocols-plc4x</artifactId>
       <version>0.10.0</version>
->>>>>>> cac82545
       <!-- Scope is 'provided' as this way it's not shipped with the driver -->
       <scope>provided</scope>
     </dependency>
     <dependency>
       <groupId>org.apache.plc4x</groupId>
       <artifactId>plc4x-protocols-s7</artifactId>
-<<<<<<< HEAD
-      <version>0.9.0</version>
-=======
       <version>0.10.0</version>
->>>>>>> cac82545
       <!-- Scope is 'provided' as this way it's not shipped with the driver -->
       <scope>provided</scope>
     </dependency>
