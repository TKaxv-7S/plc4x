--- conflicted
+++ resolved
@@ -260,21 +260,12 @@
       all_data_item = plc4c_data_create_list_data(all_list);
       free(all_list);
       for (idx = 0; idx < num_elements ; idx++) {
-<<<<<<< HEAD
-        plc4c_s7_read_write_data_item_parse(read_buffer, data_protocol_id, string_length, string_encoding, &data_item);
+        plc4c_s7_read_write_data_item_parse(plc4x_spi_context_background(), read_buffer, data_protocol_id, string_length, string_encoding, &data_item);
         plc4c_utils_list_insert_head_value(&all_data_item->data.list_value, (void*)data_item);
       }
       data_item = all_data_item;
     } else {
-      plc4c_s7_read_write_data_item_parse(read_buffer, data_protocol_id, string_length,string_encoding, &data_item);
-=======
-        plc4c_s7_read_write_data_item_parse(plc4x_spi_context_background(), read_buffer, data_protocol_id, string_length, &data_item);
-        plc4c_utils_list_insert_head_value(all_data_item->data.list_value, (void*)data_item);
-      }
-      data_item = all_data_item;
-    } else {
-      plc4c_s7_read_write_data_item_parse(plc4x_spi_context_background(), read_buffer, data_protocol_id, string_length, &data_item);
->>>>>>> 258f4203
+      plc4c_s7_read_write_data_item_parse(plc4x_spi_context_background(), read_buffer, data_protocol_id, string_length,string_encoding, &data_item);
     }
 
     // Create a new response value-item
