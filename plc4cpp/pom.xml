--- conflicted
+++ resolved
@@ -24,11 +24,7 @@
   <parent>
     <groupId>org.apache.plc4x</groupId>
     <artifactId>plc4x-parent</artifactId>
-<<<<<<< HEAD
-    <version>0.3.1</version>
-=======
     <version>0.4.0</version>
->>>>>>> 10739fd4
   </parent>
 
   <artifactId>plc4cpp</artifactId>
