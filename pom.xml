--- conflicted
+++ resolved
@@ -170,16 +170,8 @@
     <!--module>plc4cpp</module-->
     <module>plc4j</module>
 
-<<<<<<< HEAD
     <!-- Python language binding-->
     <module>plc4py</module>
-=======
-    <!-- Integration modules for other frameworks -->
-    <module>integrations</module>
-
-    <!-- Examples -->
-    <module>examples</module>
->>>>>>> d7598ad2
 
     <!-- Tools needed throughout the build -->
     <module>tools</module>
@@ -1235,6 +1227,15 @@
       </modules>
     </profile>
 
+    <!-- Build PLC4X including the Java modules -->
+    <profile>
+      <id>with-java</id>
+      <modules>
+        <module>plc4j</module>
+      </modules>
+    </profile>
+
+    <!-- Build PLC4X including the .Net modules -->
     <profile>
       <id>with-dotnet</id>
       <modules>
@@ -1242,6 +1243,7 @@
       </modules>
     </profile>
 
+    <!-- Build PLC4X including the Python modules -->
     <profile>
       <id>with-python</id>
       <modules>
@@ -1249,12 +1251,17 @@
       </modules>
     </profile>
 
-    <!-- Build PLC4X including the CPP modules -->
+    <!-- Build PLC4X including the Sandbox modules -->
     <profile>
       <id>with-sandbox</id>
       <modules>
         <module>sandbox</module>
       </modules>
+    </profile>
+
+    <!-- Profile, which is used in sub-modules to enable Thrift related proxy modules -->
+    <profile>
+      <id>with-proxies</id>
     </profile>
 
     <!-- Profile for linux -->
