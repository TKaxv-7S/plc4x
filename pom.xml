<?xml version="1.0" encoding="UTF-8"?>
<!--
  Licensed to the Apache Software Foundation (ASF) under one
  or more contributor license agreements.  See the NOTICE file
  distributed with this work for additional information
  regarding copyright ownership.  The ASF licenses this file
  to you under the Apache License, Version 2.0 (the
  "License"); you may not use this file except in compliance
  with the License.  You may obtain a copy of the License at

      https://www.apache.org/licenses/LICENSE-2.0

  Unless required by applicable law or agreed to in writing,
  software distributed under the License is distributed on an
  "AS IS" BASIS, WITHOUT WARRANTIES OR CONDITIONS OF ANY
  KIND, either express or implied.  See the License for the
  specific language governing permissions and limitations
  under the License.
  -->
<project xmlns="http://maven.apache.org/POM/4.0.0" xmlns:xsi="http://www.w3.org/2001/XMLSchema-instance" xsi:schemaLocation="http://maven.apache.org/POM/4.0.0 http://maven.apache.org/xsd/maven-4.0.0.xsd">

  <modelVersion>4.0.0</modelVersion>

  <parent>
    <groupId>org.apache</groupId>
    <artifactId>apache</artifactId>
    <version>31</version>
  </parent>

  <groupId>org.apache.plc4x</groupId>
  <artifactId>plc4x-parent</artifactId>
  <version>0.13.0-SNAPSHOT</version>
  <packaging>pom</packaging>

  <name>PLC4X</name>
  <description>
    PLC4X is an effort to create a universal library for accessing industrial programmable logic controllers
    using a variety of protocols using a uniform API.
  </description>
  <url>https://plc4x.apache.org</url>
  <inceptionYear>2017</inceptionYear>

  <scm>
    <connection>scm:git:https://gitbox.apache.org/repos/asf/plc4x.git</connection>
    <developerConnection>scm:git:https://gitbox.apache.org/repos/asf/plc4x.git</developerConnection>
    <url>https://github.com/apache/plc4x</url>
    <tag>HEAD</tag>
  </scm>

  <!-- Only configure the site distribution as the rest is handled by the apache parent -->
  <distributionManagement>
    <site>
      <id>apache.website</id>
      <url>scm:git:https://gitbox.apache.org/repos/asf/plc4x-website.git</url>
    </site>
  </distributionManagement>

  <issueManagement>
    <system>Jira</system>
    <url>https://issues.apache.org/jira/browse/PLC4X</url>
  </issueManagement>

  <mailingLists>
    <mailingList>
      <name>Apache PLC4X Developer List</name>
      <subscribe>mailto:dev-subscribe@plc4x.apache.org</subscribe>
      <unsubscribe>mailto:dev-unsubscribe@plc4x.apache.org</unsubscribe>
      <post>mailto:dev@plc4x.apache.org</post>
      <archive>https://mail-archives.apache.org/mod_mbox/plc4x-dev/</archive>
    </mailingList>
    <mailingList>
      <name>PLC4X Commits List</name>
      <subscribe>mailto:commits-subscribe@plc4x.apache.org</subscribe>
      <unsubscribe>mailto:commits-unsubscribe@plc4x.apache.org</unsubscribe>
      <post>mailto:commits@plc4x.apache.org</post>
      <archive>https://mail-archives.apache.org/mod_mbox/plc4x-commits/</archive>
    </mailingList>
    <mailingList>
      <name>PLC4X Jira Notifications List</name>
      <subscribe>mailto:issues-subscribe@plc4x.apache.org</subscribe>
      <unsubscribe>mailto:issues-unsubscribe@plc4x.apache.org</unsubscribe>
      <post>mailto:issues@plc4x.apache.org</post>
      <archive>https://mail-archives.apache.org/mod_mbox/plc4x-issues/</archive>
    </mailingList>
  </mailingLists>

  <properties>
    <java.version>11</java.version>

    <project.build.sourceEncoding>UTF-8</project.build.sourceEncoding>
    <project.reporting.outputencoding>UTF-8</project.reporting.outputencoding>

    <!-- Timestamp for the reproducible builds -->
    <maven.build.timestamp.format>yyyy-MM-dd'T'HH:mm:ss'Z'</maven.build.timestamp.format>
    <project.build.outputTimestamp>2024-02-16T14:53:02Z</project.build.outputTimestamp>

    <!-- Exclude all generated code -->
    <sonar.exclusions>**/generated-sources</sonar.exclusions>
    <sonar.cfamily.build-wrapper-output>${project.basedir}/plc4c/target/build-wrapper-output
    </sonar.cfamily.build-wrapper-output>

    <plc4x-code-generation.version>1.7.0</plc4x-code-generation.version>

    <antlr.version>4.13.1</antlr.version>
    <apiguardian.version>1.1.2</apiguardian.version>
    <assertj.version>3.25.3</assertj.version>
    <awaitility.version>4.2.1</awaitility.version>
    <!-- The currently available version is 2.0.5 and anything above 1.4.3 is no longer compatible with our code -->
    <bit-io.version>1.4.3</bit-io.version>
    <bouncycastle.version>1.77</bouncycastle.version>
    <byte-buddy.version>1.14.12</byte-buddy.version>
    <!-- Be sure to keep this version set to the version of the cmake-maven-plugin -->
    <cmake-version>3.22.1</cmake-version>
    <commons-beanutils.version>1.9.4</commons-beanutils.version>
    <commons-cli.version>1.6.0</commons-cli.version>
    <commons-codec.version>1.16.1</commons-codec.version>
    <commons-collections4.version>4.4</commons-collections4.version>
    <commons-compress.version>1.26.1</commons-compress.version>
    <commons-configuration2.version>2.9.0</commons-configuration2.version>
    <commons-io.version>2.15.1</commons-io.version>
    <commons-lang3.version>3.14.0</commons-lang3.version>
    <commons-logging.version>1.3.0</commons-logging.version>
    <commons-math3.version>3.6.1</commons-math3.version>
    <commons-net.version>3.10.0</commons-net.version>
    <commons-text.version>1.11.0</commons-text.version>
    <commons-csv.version>1.10.0</commons-csv.version>
    <dom4j.version>2.1.4</dom4j.version>
    <equalsverifier.version>3.16</equalsverifier.version>
    <freemarker.version>2.3.32</freemarker.version>
<<<<<<< HEAD
    <groovy.version>4.0.18</groovy.version>
    <guava.version>33.0.0-jre</guava.version>
=======
    <groovy.version>4.0.20</groovy.version>
    <gson.version>2.10.1</gson.version>
    <guava.version>33.1.0-jre</guava.version>
>>>>>>> 2556c12f
    <hamcrest.version>2.2</hamcrest.version>
    <httpclient.version>4.5.14</httpclient.version>
    <httpcore.version>4.4.16</httpcore.version>
    <jackson.version>2.16.1</jackson.version>
    <woodstox-core.version>6.5.1</woodstox-core.version>
    <!-- When updating this to the latest version, we're getting errors in the opcua server tests -->
    <jaxb.version>4.0.4</jaxb.version>
    <!-- Starting with Jetty 12 Java 17 is required -->
    <jetty-util.version>11.0.20</jetty-util.version>
    <jna.version>5.14.0</jna.version>
    <jserialcom.version>2.10.4</jserialcom.version>
    <junit.jupiter.version>5.10.2</junit.jupiter.version>
    <junit.platform.version>1.8.2</junit.platform.version>
    <logback.version>1.5.3</logback.version>
    <maven.clean.plugin.version>3.2.0</maven.clean.plugin.version>
    <milo.version>0.6.12</milo.version>
    <mockito.version>5.11.0</mockito.version>
    <netty.version>4.1.107.Final</netty.version>
    <pcap4j.version>1.8.2</pcap4j.version>
    <slf4j.version>2.0.12</slf4j.version>
    <vavr.version>0.10.4</vavr.version>
    <xmlunit.version>2.9.1</xmlunit.version>

    <!-- Site properties -->
    <asciidoctor.maven.plugin.version>2.2.6</asciidoctor.maven.plugin.version>
    <asciidoctorj.version>2.5.11</asciidoctorj.version>
    <asciidoctorj.diagram.version>2.3.0</asciidoctorj.diagram.version>

    <skip-code-generation>false</skip-code-generation>
    <skip-code-generation-tests>true</skip-code-generation-tests>
    <!--
      Skip signing of any pgp artifacts.
      NOTE: Enable this, when not releasing via our tools-scripts.
    -->
    <skip-pgp-signing>true</skip-pgp-signing>
    <enable-all-tests>false</enable-all-tests>
    <excluded-test-groups>require-all-tests</excluded-test-groups>
    <reflow.skin.version>2.3.3</reflow.skin.version>
  </properties>

  <modules>
    <!-- Definition of the protocol message formats -->
    <module>protocols</module>
  </modules>

  <dependencyManagement>
    <dependencies>
      <!--- Code-Generation related -->
      <dependency>
        <groupId>org.apache.plc4x.plugins</groupId>
        <artifactId>plc4x-code-generation-types-base</artifactId>
        <version>${plc4x-code-generation.version}</version>
      </dependency>
      <dependency>
        <groupId>org.apache.plc4x.plugins</groupId>
        <artifactId>plc4x-code-generation-language-base</artifactId>
        <version>${plc4x-code-generation.version}</version>
      </dependency>
      <dependency>
        <groupId>org.apache.plc4x.plugins</groupId>
        <artifactId>plc4x-code-generation-protocol-base</artifactId>
        <version>${plc4x-code-generation.version}</version>
      </dependency>
      <dependency>
        <groupId>org.antlr</groupId>
        <artifactId>antlr4-runtime</artifactId>
        <version>${antlr.version}</version>
      </dependency>
      <dependency>
        <groupId>org.freemarker</groupId>
        <artifactId>freemarker</artifactId>
        <version>${freemarker.version}</version>
      </dependency>
      <dependency>
        <groupId>org.osgi</groupId>
        <artifactId>osgi.core</artifactId>
        <version>8.0.0</version>
      </dependency>

      <dependency>
        <groupId>io.netty</groupId>
        <artifactId>netty-bom</artifactId>
        <version>${netty.version}</version>
        <type>pom</type>
        <scope>import</scope>
      </dependency>

      <dependency>
        <groupId>commons-beanutils</groupId>
        <artifactId>commons-beanutils</artifactId>
        <version>${commons-beanutils.version}</version>
      </dependency>
      <dependency>
        <groupId>commons-cli</groupId>
        <artifactId>commons-cli</artifactId>
        <version>${commons-cli.version}</version>
      </dependency>
      <dependency>
        <groupId>commons-codec</groupId>
        <artifactId>commons-codec</artifactId>
        <version>${commons-codec.version}</version>
      </dependency>
      <dependency>
        <groupId>org.apache.commons</groupId>
        <artifactId>commons-collections4</artifactId>
        <version>${commons-collections4.version}</version>
      </dependency>
      <dependency>
        <groupId>org.apache.commons</groupId>
        <artifactId>commons-compress</artifactId>
        <version>${commons-compress.version}</version>
      </dependency>
      <dependency>
        <groupId>org.apache.commons</groupId>
        <artifactId>commons-configuration2</artifactId>
        <version>${commons-configuration2.version}</version>
      </dependency>
      <dependency>
        <groupId>commons-io</groupId>
        <artifactId>commons-io</artifactId>
        <version>${commons-io.version}</version>
      </dependency>
      <dependency>
        <groupId>org.apache.commons</groupId>
        <artifactId>commons-lang3</artifactId>
        <version>${commons-lang3.version}</version>
      </dependency>
      <dependency>
        <groupId>org.apache.commons</groupId>
        <artifactId>commons-math3</artifactId>
        <version>${commons-math3.version}</version>
      </dependency>
      <dependency>
        <groupId>commons-net</groupId>
        <artifactId>commons-net</artifactId>
        <version>${commons-net.version}</version>
      </dependency>
      <dependency>
        <groupId>org.apache.commons</groupId>
        <artifactId>commons-text</artifactId>
        <version>${commons-text.version}</version>
      </dependency>
      <dependency>
        <groupId>org.apache.commons</groupId>
        <artifactId>commons-csv</artifactId>
        <version>${commons-csv.version}</version>
      </dependency>

      <dependency>
        <groupId>com.google.googlejavaformat</groupId>
        <artifactId>google-java-format</artifactId>
        <version>1.21.0</version>
      </dependency>

      <dependency>
        <groupId>org.awaitility</groupId>
        <artifactId>awaitility</artifactId>
        <version>${awaitility.version}</version>
      </dependency>

      <!-- For Either types ... -->
      <dependency>
        <groupId>io.vavr</groupId>
        <artifactId>vavr</artifactId>
        <version>${vavr.version}</version>
      </dependency>

      <dependency>
        <groupId>com.github.jinahya</groupId>
        <artifactId>bit-io</artifactId>
        <version>${bit-io.version}</version>
      </dependency>

      <dependency>
        <groupId>org.apache.httpcomponents</groupId>
        <artifactId>httpclient</artifactId>
        <version>${httpclient.version}</version>
      </dependency>
      <dependency>
        <groupId>org.apache.httpcomponents</groupId>
        <artifactId>httpcore</artifactId>
        <version>${httpcore.version}</version>
      </dependency>

      <dependency>
        <groupId>org.pcap4j</groupId>
        <artifactId>pcap4j-core</artifactId>
        <version>${pcap4j.version}</version>
        <!-- Commented out, if there are problems occurring to this, we need to comment it back in. -->
        <!--scope>provided</scope-->
      </dependency>
      <dependency>
        <groupId>org.pcap4j</groupId>
        <artifactId>pcap4j-packetfactory-static</artifactId>
        <version>${pcap4j.version}</version>
      </dependency>

      <dependency>
        <groupId>org.apache.maven</groupId>
        <artifactId>maven-artifact</artifactId>
        <version>${maven.version}</version>
        <exclusions>
          <exclusion>
            <groupId>org.codehaus.plexus</groupId>
            <artifactId>plexus-utils</artifactId>
          </exclusion>
        </exclusions>
      </dependency>

      <dependency>
        <groupId>net.objecthunter</groupId>
        <artifactId>exp4j</artifactId>
        <version>0.4.8</version>
      </dependency>

      <dependency>
        <groupId>com.github.purejavacomm</groupId>
        <artifactId>purejavacomm</artifactId>
        <version>1.0.2.RELEASE</version>
      </dependency>

      <dependency>
        <groupId>com.fasterxml.woodstox</groupId>
        <artifactId>woodstox-core</artifactId>
        <version>${woodstox-core.version}</version>
      </dependency>
      <dependency>
        <groupId>com.fasterxml.jackson.core</groupId>
        <artifactId>jackson-annotations</artifactId>
        <version>${jackson.version}</version>
      </dependency>
      <dependency>
        <groupId>com.fasterxml.jackson.core</groupId>
        <artifactId>jackson-core</artifactId>
        <version>${jackson.version}</version>
      </dependency>
      <dependency>
        <groupId>com.fasterxml.jackson.core</groupId>
        <artifactId>jackson-databind</artifactId>
        <version>${jackson.version}</version>
      </dependency>
      <dependency>
        <groupId>com.fasterxml.jackson.dataformat</groupId>
        <artifactId>jackson-dataformat-xml</artifactId>
        <version>${jackson.version}</version>
      </dependency>
      <dependency>
        <groupId>com.fasterxml.jackson.dataformat</groupId>
        <artifactId>jackson-dataformat-yaml</artifactId>
        <version>${jackson.version}</version>
      </dependency>

      <dependency>
        <groupId>org.dom4j</groupId>
        <artifactId>dom4j</artifactId>
        <version>${dom4j.version}</version>
      </dependency>

      <dependency>
        <groupId>net.bytebuddy</groupId>
        <artifactId>byte-buddy</artifactId>
        <version>${byte-buddy.version}</version>
      </dependency>

      <dependency>
        <groupId>net.lingala.zip4j</groupId>
        <artifactId>zip4j</artifactId>
        <version>2.11.5</version>
      </dependency>

      <dependency>
        <groupId>com.fazecast</groupId>
        <artifactId>jSerialComm</artifactId>
        <version>${jserialcom.version}</version>
      </dependency>

      <dependency>
        <groupId>org.junit.jupiter</groupId>
        <artifactId>junit-jupiter</artifactId>
        <version>${junit.jupiter.version}</version>
      </dependency>
      <dependency>
        <groupId>org.junit.jupiter</groupId>
        <artifactId>junit-jupiter-api</artifactId>
        <version>${junit.jupiter.version}</version>
      </dependency>
      <dependency>
        <groupId>org.junit.jupiter</groupId>
        <artifactId>junit-jupiter-engine</artifactId>
        <version>${junit.jupiter.version}</version>
      </dependency>
      <dependency>
        <groupId>org.junit.jupiter</groupId>
        <artifactId>junit-jupiter-params</artifactId>
        <version>${junit.jupiter.version}</version>
      </dependency>


      <dependency>
        <groupId>org.slf4j</groupId>
        <artifactId>slf4j-api</artifactId>
        <version>${slf4j.version}</version>
      </dependency>
      <dependency>
        <groupId>org.slf4j</groupId>
        <artifactId>log4j-over-slf4j</artifactId>
        <version>${slf4j.version}</version>
      </dependency>
      <dependency>
        <groupId>ch.qos.logback</groupId>
        <artifactId>logback-classic</artifactId>
        <version>${logback.version}</version>
        <scope>provided</scope>
      </dependency>
      <dependency>
        <groupId>ch.qos.logback</groupId>
        <artifactId>logback-core</artifactId>
        <version>${logback.version}</version>
        <scope>test</scope>
      </dependency>

      <dependency>
        <groupId>org.bouncycastle</groupId>
        <artifactId>bcpkix-jdk18on</artifactId>
        <version>${bouncycastle.version}</version>
      </dependency>
      <dependency>
        <groupId>org.bouncycastle</groupId>
        <artifactId>bcprov-jdk18on</artifactId>
        <version>${bouncycastle.version}</version>
      </dependency>

      <dependency>
        <groupId>org.eclipse.milo</groupId>
        <artifactId>stack-core</artifactId>
        <version>${milo.version}</version>
      </dependency>
      <dependency>
        <groupId>org.eclipse.milo</groupId>
        <artifactId>stack-client</artifactId>
        <version>${milo.version}</version>
      </dependency>

      <dependency>
        <groupId>org.hamcrest</groupId>
        <artifactId>hamcrest</artifactId>
        <version>${hamcrest.version}</version>
      </dependency>
      <dependency>
        <groupId>org.hamcrest</groupId>
        <artifactId>hamcrest-core</artifactId>
        <version>${hamcrest.version}</version>
      </dependency>
      <dependency>
        <groupId>org.hamcrest</groupId>
        <artifactId>hamcrest-library</artifactId>
        <version>${hamcrest.version}</version>
      </dependency>

      <dependency>
        <groupId>org.mockito</groupId>
        <artifactId>mockito-core</artifactId>
        <version>${mockito.version}</version>
      </dependency>
      <dependency>
        <groupId>org.mockito</groupId>
        <artifactId>mockito-junit-jupiter</artifactId>
        <version>${mockito.version}</version>
      </dependency>

      <!-- TODO: Eliminate the usage of AssertJ (OPM and OPC-UA Driver) -->
      <dependency>
        <groupId>org.assertj</groupId>
        <artifactId>assertj-core</artifactId>
        <version>${assertj.version}</version>
      </dependency>
      <dependency>
        <groupId>nl.jqno.equalsverifier</groupId>
        <artifactId>equalsverifier</artifactId>
        <version>${equalsverifier.version}</version>
      </dependency>

      <dependency>
        <groupId>org.apache.groovy</groupId>
        <artifactId>groovy-test-junit5</artifactId>
        <version>${groovy.version}</version>
        <!-- Ensure we only use this in test -->
        <scope>test</scope>
      </dependency>

      <dependency>
        <groupId>org.json</groupId>
        <artifactId>json</artifactId>
        <version>20240205</version>
      </dependency>

      <dependency>
        <groupId>org.xmlunit</groupId>
        <artifactId>xmlunit-core</artifactId>
        <version>${xmlunit.version}</version>
      </dependency>
      <dependency>
        <groupId>org.xmlunit</groupId>
        <artifactId>xmlunit-matchers</artifactId>
        <version>${xmlunit.version}</version>
      </dependency>

      <!-- TODO: There's also 3.2.2, but the javacan dependency only seem to be poms with stuff in core and epoll sub-modules -->
      <dependency>
        <groupId>tel.schich</groupId>
        <artifactId>javacan-core</artifactId>
        <version>3.3.2</version>
      </dependency>

      <dependency>
        <groupId>org.skyscreamer</groupId>
        <artifactId>jsonassert</artifactId>
        <version>1.5.1</version>
        <exclusions>
          <exclusion>
            <groupId>com.vaadin.external.google</groupId>
            <artifactId>android-json</artifactId>
          </exclusion>
        </exclusions>
      </dependency>

      <!-- *****************************************************************************
      **********************************************************************************
      **                             Transitive dependencies                          **
      **                                                                              **
      ** These updates are reported by the dependency-checker as requiring management **
      ** When bumping versions of the above artifacts ideally comment out all         **
      ** artifacts in below section and manage them as suggested by the dependency    **
      ** plugin.                                                                      **
      **********************************************************************************
      ****************************************************************************** -->

      <dependency>
        <groupId>commons-logging</groupId>
        <artifactId>commons-logging</artifactId>
        <version>${commons-logging.version}</version>
      </dependency>

      <dependency>
        <groupId>com.google.errorprone</groupId>
        <artifactId>error_prone_annotations</artifactId>
        <version>2.23.0</version>
      </dependency>

      <dependency>
        <groupId>com.google.guava</groupId>
        <artifactId>failureaccess</artifactId>
        <version>1.0.2</version>
      </dependency>

      <dependency>
        <groupId>com.google.guava</groupId>
        <artifactId>guava</artifactId>
        <version>${guava.version}</version>
      </dependency>

      <dependency>
        <groupId>com.google.j2objc</groupId>
        <artifactId>j2objc-annotations</artifactId>
        <version>2.8</version>
      </dependency>

      <dependency>
        <groupId>net.java.dev.jna</groupId>
        <artifactId>jna</artifactId>
        <version>${jna.version}</version>
      </dependency>

      <dependency>
        <groupId>org.apiguardian</groupId>
        <artifactId>apiguardian-api</artifactId>
        <version>${apiguardian.version}</version>
      </dependency>

      <dependency>
        <groupId>jakarta.activation</groupId>
        <artifactId>jakarta.activation-api</artifactId>
        <version>2.1.3</version>
      </dependency>

      <dependency>
        <groupId>org.yaml</groupId>
        <artifactId>snakeyaml</artifactId>
        <version>2.2</version>
      </dependency>
    </dependencies>
  </dependencyManagement>

  <build>
    <plugins>
      <!-- Make some additional properties available to simplify keeping some content up to date -->
      <plugin>
        <groupId>org.codehaus.gmaven</groupId>
        <artifactId>groovy-maven-plugin</artifactId>
        <inherited>false</inherited>
        <executions>
          <!-- Do some pre-build checks and report any findings to the user -->
          <execution>
            <id>prerequisite-check</id>
            <phase>validate</phase>
            <goals>
              <goal>execute</goal>
            </goals>
            <inherited>false</inherited>
            <configuration>
              <source>${project.basedir}/src/main/script/prerequisiteCheck.groovy</source>
            </configuration>
          </execution>
          <!--
            Set some dynamic variables which are useful for the site generation and
            generate an 'pom.adoc' file containing them in a format asciidoc can use.
          -->
          <execution>
            <id>provide-custom-properties</id>
            <phase>pre-site</phase>
            <goals>
              <goal>execute</goal>
            </goals>
            <configuration>
              <source>${project.basedir}/src/main/script/preSiteGeneration.groovy</source>
            </configuration>
          </execution>
        </executions>
        <dependencies>
          <dependency>
            <groupId>joda-time</groupId>
            <artifactId>joda-time</artifactId>
            <version>2.12.7</version>
          </dependency>
          <dependency>
            <groupId>org.apache.groovy</groupId>
            <artifactId>groovy</artifactId>
            <version>${groovy.version}</version>
          </dependency>
          <dependency>
            <groupId>org.pcap4j</groupId>
            <artifactId>pcap4j-core</artifactId>
            <version>${pcap4j.version}</version>
          </dependency>
          <dependency>
            <groupId>org.pcap4j</groupId>
            <artifactId>pcap4j-packetfactory-static</artifactId>
            <version>${pcap4j.version}</version>
          </dependency>
        </dependencies>
      </plugin>

      <!-- Check if all source files have the required apache license headers -->
      <plugin>
        <groupId>org.apache.rat</groupId>
        <artifactId>apache-rat-plugin</artifactId>
        <executions>
          <execution>
            <id>license-check</id>
            <phase>verify</phase>
            <goals>
              <goal>check</goal>
            </goals>
          </execution>
        </executions>
        <configuration>
          <useMavenDefaultExcludes>true</useMavenDefaultExcludes>
          <excludes>
            <!-- Git related files -->
            <exclude>**/.git/**</exclude>
            <exclude>**/.gitignore</exclude>
            <exclude>**/cmake-*/**</exclude>
            <exclude>**/.lock/**</exclude>

            <!-- License Files for other licenses -->
            <exclude>**/UNLICENSE</exclude>
            <exclude>**/CHANGELOG.md</exclude>
            <exclude>**/EPL-2.0</exclude>

            <!--
              Files licensed under other compatible licenses.
            -->
            <exclude>**/Expression.g4</exclude>

            <!-- Maven related files -->
            <exclude>**/target/**</exclude>
            <exclude>target/**</exclude>
            <exclude>out/**</exclude>

            <!-- Python related files -->
            <exclude>**/.pytest_cache/**</exclude>
            <exclude>**/.mypy_cache/**</exclude>
            <exclude>**/Pipfile</exclude>
            <exclude>**/Pipfile.lock</exclude>

            <!-- Eclipse related files -->
            <exclude>**/.project</exclude>
            <exclude>**/.settings/**</exclude>
            <exclude>**/.classpath</exclude>
            <exclude>**/.factorypath</exclude>

            <!-- IntelliJ related files -->
            <exclude>**/.idea/**</exclude>
            <exclude>**/*.iml</exclude>
            <exclude>**/.attach_pid*</exclude>

            <!-- Wireshark Captures -->
            <exclude>**/*.pcap</exclude>
            <exclude>**/*.pcapng</exclude>

            <!-- JEVN local version files -->
            <exclude>**/.java-version</exclude>

            <!-- ASCIIdoctor generated files -->
            <exclude>**/.asciidoctor/**</exclude>

            <!-- Jenkins build and docker-compose related files -->
            <exclude>.repository/**</exclude>
            <exclude>local-snapshots-dir/**</exclude>
            <exclude>.local-snapshots-dir/**</exclude>

            <!-- Data files created by examples running an embedded elasticsearch -->
            <exclude>elasticsearch-data/**</exclude>

            <!-- JSON doesn't like comments -->
            <exclude>**/*.json</exclude>
            <exclude>**/*.avsc</exclude>

            <!-- comments are trouble some for CSVs which are static -->
            <exclude>**/*.csv</exclude>

            <!-- Output of the profiler maven extension -->
            <exclude>**/.profiler/**</exclude>

            <!-- CLion stuff (C++ IDE) -->
            <exclude>**/cmake-build-debug/**</exclude>
            <exclude>**/*.make</exclude>
            <exclude>**/*.cmake</exclude>
            <exclude>**/*.internal</exclude>
            <exclude>**/link.txt</exclude>
            <!-- Not sure why I can't exclude all Makefile's from just the plc4c directory -->
            <!-- exclude>**/Makefile</exclude -->
            <exclude>**/Makefile</exclude>
            <exclude>**/*.includecache</exclude>
            <exclude>**/CMakeFiles/**</exclude>
            <exclude>**/CMakeCache.txt</exclude>
            <exclude>**/DartConfiguration.tcl</exclude>

            <!-- .Net stuff -->
            <exclude>plc4net/plc4net.sln.DotSettings.user</exclude>

            <!-- Stuff created during a plc4net build -->
            <exclude>**/obj/**</exclude>

            <!-- Temporarily exclude generated code from thrift in python modules -->
            <!--exclude>generated/**</exclude-->
            <!-- Temporary Python files -->
            <exclude>**/.eggs/**</exclude>
            <exclude>**/plc4py.egg-info/**</exclude>

            <!-- Temporary Python virtualenv files-->
            <exclude>**/venv/**</exclude>

            <!-- Temporary pytest and mypy folders -->
            <exclude>**/.mypy_cache/**</exclude>
            <exclude>**/.pytest_cache/**</exclude>

            <!-- Exclude a temp file needed by Docker -->
            <exclude>project_version</exclude>

            <!-- Exclude files generated by the go build system -->
            <exclude>**/go.sum</exclude>

            <!-- Exclude Node related files -->
            <!--
              This is actually only needed when having built with Java 19
              or higher and then building with a version below 19. Because
              in this case, the "ui" module is disabled, and the left-over
              build files make rat complain.
            -->
            <exclude>ui/frontend/project/dist/**</exclude>
            <exclude>ui/frontend/project/node/**</exclude>
            <exclude>ui/frontend/project/node_modules/**</exclude>

            <exclude>.mvn/**</exclude>

            <!-- Exclude core dumps-->
            <exclude>**/hs_err_pid*</exclude>
            <exclude>**/replay_pid*</exclude>
          </excludes>
        </configuration>
      </plugin>

      <plugin>
        <groupId>org.apache.maven.plugins</groupId>
        <artifactId>maven-source-plugin</artifactId>
      </plugin>

      <plugin>
        <groupId>org.apache.maven.plugins</groupId>
        <artifactId>maven-failsafe-plugin</artifactId>
        <executions>
          <execution>
            <goals>
              <goal>integration-test</goal>
              <goal>verify</goal>
            </goals>
          </execution>
        </executions>
        <configuration>
          <!--
            The failsafe plugin would use the java jigsaw module path,
            this would make loading the test XML files impossible.
            So we simply disable this.
          -->
          <useModulePath>false</useModulePath>
        </configuration>
      </plugin>

      <!-- Generate the legally required text files in the jars -->
      <plugin>
        <groupId>org.apache.maven.plugins</groupId>
        <artifactId>maven-remote-resources-plugin</artifactId>
        <executions>
          <execution>
            <id>process-resource-bundles</id>
            <phase>prepare-package</phase>
            <goals>
              <goal>process</goal>
            </goals>
            <configuration>
              <resourceBundles>
                <!-- Will generate META-INF/{DEPENDENCIES,LICENSE,NOTICE} -->
                <resourceBundle>org.apache:apache-jar-resource-bundle:1.4</resourceBundle>
              </resourceBundles>
              <!-- Content in this directory will be appended to generated resources -->
              <appendedResourcesDirectory>${basedir}/src/remote-resources</appendedResourcesDirectory>
            </configuration>
          </execution>
        </executions>
      </plugin>

      <plugin>
        <groupId>org.apache.maven.plugins</groupId>
        <artifactId>maven-enforcer-plugin</artifactId>
        <executions>
          <!-- Some of our plugins require certain minimum Maven versions -->
          <execution>
            <id>enforce-minimum-maven-version</id>
            <goals>
              <goal>enforce</goal>
            </goals>
            <configuration>
              <rules>
                <requireMavenVersion>
                  <version>[3.6.3,)</version>
                </requireMavenVersion>
              </rules>
              <fail>true</fail>
            </configuration>
          </execution>
          <!-- Ensure dependencies are compatible with Java 11 -->
          <execution>
            <id>enforce-java-compatability</id>
            <goals>
              <goal>enforce</goal>
            </goals>
            <configuration>
              <rules>
                <enforceBytecodeVersion>
                  <maxJdkVersion>11</maxJdkVersion>
                </enforceBytecodeVersion>
              </rules>
            </configuration>
          </execution>
          <!-- Ensure we're not mixing dependency versions -->
          <execution>
            <id>enforce-version-convergence</id>
            <phase>validate</phase>
            <goals>
              <goal>enforce</goal>
            </goals>
            <configuration>
              <rules>
                <dependencyConvergence />
              </rules>
            </configuration>
          </execution>
          <!--
              Fails the build if classes are included from multiple
              artifacts and these are not identical.
          -->
          <execution>
            <id>enforce-ban-duplicate-classes</id>
            <phase>validate</phase>
            <goals>
              <goal>enforce</goal>
            </goals>
            <configuration>
              <rules>
                <banDuplicateClasses>
                  <scopes>
                    <scope>compile</scope>
                    <scope>provided</scope>
                  </scopes>
                  <findAllDuplicates>true</findAllDuplicates>
                  <ignoreWhenIdentical>true</ignoreWhenIdentical>
                </banDuplicateClasses>
              </rules>
              <fail>true</fail>
            </configuration>
          </execution>
        </executions>
        <dependencies>
          <dependency>
            <groupId>org.codehaus.mojo</groupId>
            <artifactId>extra-enforcer-rules</artifactId>
            <version>1.7.0</version>
          </dependency>
          <dependency>
            <groupId>org.apache.maven.shared</groupId>
            <artifactId>maven-dependency-tree</artifactId>
            <version>3.2.1</version>
          </dependency>
        </dependencies>
      </plugin>

      <!--
        ===================================
        ==                               ==
        ==    SITE GENERATION PLUGINS    ==
        ==                               ==
        ===================================

        Starting here the following plugins are used for generating the projects website.

      -->

      <plugin>
        <groupId>org.apache.maven.plugins</groupId>
        <artifactId>maven-resources-plugin</artifactId>
        <executions>
          <execution>
            <id>copy-site-resources</id>
            <!-- Only execute this for the parent module -->
            <inherited>false</inherited>
            <phase>pre-site</phase>
            <goals>
              <goal>copy-resources</goal>
            </goals>
            <configuration>
              <outputDirectory>${project.build.directory}/site</outputDirectory>
              <resources>
                <resource>
                  <directory>${project.basedir}/src/site/resources-filtered</directory>
                  <filtering>true</filtering>
                  <targetPath>${project.build.directory}/site</targetPath>
                </resource>
              </resources>
            </configuration>
          </execution>
          <!--
            Copy the schemas that might be distributed throughout the codebase to a central "schemas"
            directory so IDEs can automatically pull them in.
          -->
          <execution>
            <id>copy-schemas</id>
            <!-- Only execute this for the parent module -->
            <inherited>false</inherited>
            <phase>pre-site</phase>
            <goals>
              <goal>copy-resources</goal>
            </goals>
            <configuration>
              <outputDirectory>${project.build.directory}/site</outputDirectory>
              <resources>
                <!-- Copy the resources for the test-suites -->
                <resource>
                  <directory>${project.basedir}/plc4j/utils/test-utils/src/main/resources/schemas</directory>
                  <targetPath>${project.build.directory}/site/schemas</targetPath>
                </resource>
              </resources>
            </configuration>
          </execution>
        </executions>
      </plugin>

      <!--
        Make the maven-site-plugin stage the output in the "asf-site" branch
      -->
      <plugin>
        <groupId>org.apache.maven.plugins</groupId>
        <artifactId>maven-scm-publish-plugin</artifactId>
        <configuration>
          <!-- mono-module doesn't require site:stage -->
          <content>${project.build.directory}/staging</content>
          <!-- branch where to deploy -->
          <scmBranch>asf-site</scmBranch>
        </configuration>
      </plugin>
    </plugins>

    <pluginManagement>
      <plugins>
        <plugin>
          <groupId>org.apache.rat</groupId>
          <artifactId>apache-rat-plugin</artifactId>
          <version>0.16.1</version>
          <configuration>
            <!--
                Make rat output the files with missing licensed directly into the
                build output (This way we don't have to look into the rat.txt to find
                out which ones)
            -->
            <consoleOutput>true</consoleOutput>
          </configuration>
        </plugin>

        <plugin>
          <groupId>org.antlr</groupId>
          <artifactId>antlr4-maven-plugin</artifactId>
          <version>${antlr.version}</version>
        </plugin>

        <plugin>
          <groupId>org.apache.plc4x.plugins</groupId>
          <artifactId>plc4x-maven-plugin</artifactId>
          <version>${plc4x-code-generation.version}</version>
        </plugin>

        <plugin>
          <groupId>org.codehaus.gmaven</groupId>
          <artifactId>groovy-maven-plugin</artifactId>
          <version>2.1.1</version>
        </plugin>

        <plugin>
          <groupId>org.apache.maven.plugins</groupId>
          <artifactId>maven-enforcer-plugin</artifactId>
          <version>3.4.1</version>
        </plugin>

        <plugin>
          <groupId>org.apache.felix</groupId>
          <artifactId>maven-bundle-plugin</artifactId>
          <version>5.1.9</version>
        </plugin>

        <plugin>
          <groupId>org.apache.karaf.tooling</groupId>
          <artifactId>karaf-maven-plugin</artifactId>
          <version>4.4.5</version>
        </plugin>

        <plugin>
          <groupId>org.apache.maven.plugins</groupId>
          <artifactId>maven-resources-plugin</artifactId>
          <version>3.3.1</version>
        </plugin>

        <plugin>
          <groupId>org.apache.maven.plugins</groupId>
          <artifactId>maven-remote-resources-plugin</artifactId>
          <version>3.2.0</version>
        </plugin>

        <plugin>
          <groupId>com.googlecode.maven-download-plugin</groupId>
          <artifactId>download-maven-plugin</artifactId>
          <version>1.8.1</version>
        </plugin>

        <plugin>
          <groupId>org.jacoco</groupId>
          <artifactId>jacoco-maven-plugin</artifactId>
          <version>0.8.12</version>
        </plugin>

        <plugin>
          <groupId>org.apache.maven.plugins</groupId>
          <artifactId>maven-compiler-plugin</artifactId>
          <version>3.12.1</version>
          <configuration>
            <!--
              Use the eclipse compiler instead of the normal jdk one, as we were seeing
              problems on the CI server when compiling the BACnet java driver.
            -->
            <compilerId>eclipse</compilerId>
            <release>${java.version}</release>
          </configuration>
          <dependencies>
            <dependency>
              <groupId>org.codehaus.plexus</groupId>
              <artifactId>plexus-compiler-api</artifactId>
              <version>2.14.2</version>
            </dependency>
            <dependency>
              <groupId>org.codehaus.plexus</groupId>
              <artifactId>plexus-compiler-eclipse</artifactId>
              <version>2.13.0</version>
            </dependency>
            <!-- Redundant import, however we might need to bump this version more often -->
            <dependency>
              <groupId>org.eclipse.jdt</groupId>
              <artifactId>ecj</artifactId>
              <version>3.32.0</version>
            </dependency>
          </dependencies>
        </plugin>

        <plugin>
          <groupId>org.apache.maven.plugins</groupId>
          <artifactId>maven-surefire-plugin</artifactId>
          <version>3.2.5</version>
          <dependencies>
            <dependency>
              <groupId>org.junit.jupiter</groupId>
              <artifactId>junit-jupiter-engine</artifactId>
              <version>${junit.jupiter.version}</version>
            </dependency>
          </dependencies>
          <configuration>
            <excludedGroups>${excluded-test-groups}</excludedGroups>
          </configuration>
        </plugin>

        <plugin>
          <groupId>org.apache.maven.plugins</groupId>
          <artifactId>maven-failsafe-plugin</artifactId>
          <version>3.2.5</version>
          <!--version>2.22.2</version-->
          <dependencies>
            <dependency>
              <groupId>org.junit.jupiter</groupId>
              <artifactId>junit-jupiter-engine</artifactId>
              <version>${junit.jupiter.version}</version>
            </dependency>
          </dependencies>
        </plugin>

        <plugin>
          <groupId>org.apache.maven.plugins</groupId>
          <artifactId>maven-jar-plugin</artifactId>
          <version>3.3.0</version>
        </plugin>

        <plugin>
          <groupId>org.apache.maven.plugins</groupId>
          <artifactId>maven-source-plugin</artifactId>
          <version>3.3.1</version>
          <executions>
            <execution>
              <id>attach-sources</id>
              <phase>verify</phase>
              <goals>
                <goal>jar-no-fork</goal>
              </goals>
            </execution>
          </executions>
        </plugin>

        <plugin>
          <groupId>org.apache.maven.plugins</groupId>
          <artifactId>maven-assembly-plugin</artifactId>
          <version>3.6.0</version>
          <configuration>
            <finalName>apache-plc4x-${project.version}</finalName>
          </configuration>
        </plugin>

        <plugin>
          <groupId>org.apache.maven.plugins</groupId>
          <artifactId>maven-shade-plugin</artifactId>
          <!-- It seems that when going to 3.3.0 the apache-rat-plugin fails when the shade plugin is also being run -->
          <version>3.2.4</version>
          <configuration>
            <outputFile>
              ${project.build.directory}/${project.artifactId}-${project.version}-uber-jar.${project.packaging}
            </outputFile>
            <transformers>
              <transformer implementation="org.apache.maven.plugins.shade.resource.ServicesResourceTransformer" />
            </transformers>
            <filters>
              <filter>
                <!--
                  These files contain signatures for classes, omit them as in
                  shaded archives this has cause quite some problems in the past.
                -->
                <artifact>*:*</artifact>
                <excludes>
                  <exclude>META-INF/*.SF</exclude>
                  <exclude>META-INF/*.DSA</exclude>
                  <exclude>META-INF/*.RSA</exclude>
                </excludes>
              </filter>
            </filters>
            <dependencyReducedPomLocation>${project.build.directory}/dependency-reduced-pom.xml
            </dependencyReducedPomLocation>
          </configuration>
        </plugin>

        <!-- Configure the Site generation -->
        <plugin>
          <groupId>org.apache.maven.plugins</groupId>
          <artifactId>maven-site-plugin</artifactId>
          <!--
            The asciidoctor plugin support for the site plugin 4 will remain in draft until the site plugin
            is officially released in version 4. Till then, we would have to build our own version of the
            draft branch of the plugin. So for now, we'll stay at 3.x.
          -->
          <version>3.12.1</version>
          <configuration>
            <!--templateFile>${session.executionRootDirectory}/src/site/template/site.vm</templateFile-->
            <generateReports>true</generateReports>
            <generateSitemap>true</generateSitemap>
            <relativizeDecorationLinks>false</relativizeDecorationLinks>
            <locales>en</locales>
            <inputEncoding>${project.build.sourceEncoding}</inputEncoding>
            <outputEncoding>${project.reporting.outputencoding}</outputEncoding>
            <!--
              IntelliJ can't find the asciidoc config option in the site plugin, which is correct.
              However, this config section is used by the asciidoctor site plugin extension. So please
              ignore this error, it's actually ok.
            -->
            <asciidoc>
              <attributes>
                <source-highlighter>prettify</source-highlighter>
                <imagesoutdir>${project.build.directory}/site/images</imagesoutdir>
                <pom-adoc>${project.build.directory}/pom.adoc</pom-adoc>
              </attributes>
              <requires>
                <require>asciidoctor-diagram</require>
              </requires>
            </asciidoc>
          </configuration>
          <dependencies>
            <!-- Add support for asciidoctor -->
            <dependency>
              <groupId>org.asciidoctor</groupId>
              <artifactId>asciidoctor-maven-plugin</artifactId>
              <version>${asciidoctor.maven.plugin.version}</version>
            </dependency>
            <dependency>
              <groupId>org.asciidoctor</groupId>
              <artifactId>asciidoctorj</artifactId>
              <version>${asciidoctorj.version}</version>
            </dependency>
            <dependency>
              <groupId>org.asciidoctor</groupId>
              <artifactId>asciidoctorj-diagram</artifactId>
              <version>${asciidoctorj.diagram.version}</version>
            </dependency>
          </dependencies>
        </plugin>

        <plugin>
          <groupId>org.apache.maven.plugins</groupId>
          <artifactId>maven-javadoc-plugin</artifactId>
          <version>3.6.3</version>
          <configuration>
            <!--
              This will suppress the generation of a hidden timestamp at the top of each generated html page
              and hopefully let the site generation nod to too big updates every time.
            -->
            <notimestamp>true</notimestamp>
            <!--
              Set the source level to 8 as otherwise with newer JDKs we're getting trouble.
            -->
            <source>8</source>
            <!--
              Disable the detection of links as we have some artifacts without api-docs and
              the errors were polluting the build output.
            -->
            <detectLinks>false</detectLinks>
            <validateLinks>false</validateLinks>
            <failOnWarnings>false</failOnWarnings>
            <failOnError>false</failOnError>
          </configuration>
        </plugin>

        <plugin>
          <groupId>org.codehaus.mojo</groupId>
          <artifactId>exec-maven-plugin</artifactId>
          <version>3.2.0</version>
        </plugin>

        <plugin>
          <groupId>org.codehaus.mojo</groupId>
          <artifactId>build-helper-maven-plugin</artifactId>
          <version>3.5.0</version>
        </plugin>

        <plugin>
          <groupId>com.googlecode.cmake-maven-project</groupId>
          <artifactId>cmake-maven-plugin</artifactId>
          <!-- Not all versions have all types of binaries deployed -->
          <version>3.26.3-b1</version>
        </plugin>

        <plugin>
          <groupId>org.apache.maven.plugins</groupId>
          <artifactId>maven-release-plugin</artifactId>
          <version>3.0.1</version>
          <configuration>
            <!-- Tell the plugin to always release all modules using the same version -->
            <autoVersionSubmodules>true</autoVersionSubmodules>
            <releaseProfiles>apache-release</releaseProfiles>
          </configuration>
        </plugin>

        <plugin>
          <groupId>org.sonarsource.scanner.maven</groupId>
          <artifactId>sonar-maven-plugin</artifactId>
          <version>3.11.0.3922</version>
        </plugin>

        <plugin>
          <groupId>org.apache.maven.plugins</groupId>
          <artifactId>maven-dependency-plugin</artifactId>
          <!--
          TODO: somehow the newer version (checked till 3.3.0) is broken as it reports dependencies which are compile in fact
          e.g. plc4j-connection-pool:
          [INFO] - maven-dependency-plugin:3.2.0:analyze-only (check-dependencies) @ plc4j-connection-pool -
          [WARNING] Non-test scoped test only dependencies found:
          [WARNING]    org.apache.commons:commons-pool2:jar:2.11.1:compile
          [WARNING]    org.apache.plc4x:plc4j-api:jar:0.11.0-SNAPSHOT:compile
          -->
          <version>3.1.2</version>
        </plugin>
      </plugins>
    </pluginManagement>
  </build>

  <!-- Make Snapshots of Apache projects available -->
  <repositories>
    <repository>
      <id>apache-snapshots</id>
      <url>https://repository.apache.org/content/repositories/snapshots</url>
      <releases>
        <enabled>false</enabled>
      </releases>
      <snapshots>
        <enabled>true</enabled>
      </snapshots>
    </repository>
    <!-- When we release stuff like the site skin or the build tools, syncing to Maven Central usually takes some time -->
    <repository>
      <id>apache-releases</id>
      <url>https://repository.apache.org/content/repositories/releases</url>
      <releases>
        <enabled>true</enabled>
      </releases>
      <snapshots>
        <enabled>false</enabled>
      </snapshots>
    </repository>
  </repositories>

  <!-- Make Snapshots of Apache plugins available -->
  <pluginRepositories>
    <pluginRepository>
      <id>apache-snapshots</id>
      <url>https://repository.apache.org/content/repositories/snapshots</url>
      <releases>
        <enabled>false</enabled>
      </releases>
      <snapshots>
        <enabled>true</enabled>
      </snapshots>
    </pluginRepository>
    <!-- When we release stuff like the site skin or the build tools, syncing to Maven Central usually takes some time -->
    <pluginRepository>
      <id>apache-releases</id>
      <url>https://repository.apache.org/content/repositories/releases</url>
      <releases>
        <enabled>true</enabled>
      </releases>
      <snapshots>
        <enabled>false</enabled>
      </snapshots>
    </pluginRepository>
  </pluginRepositories>

  <profiles>
    <profile>
      <id>update-generated-code</id>
      <modules>
        <module>code-generation</module>
      </modules>
    </profile>

    <!-- Allows skipping of the pre-flight-check as needed when deploying on jenkins -->
    <profile>
      <id>skip-prerequisite-check</id>
      <activation>
      </activation>
      <build>
        <plugins>
          <!-- Make some additional properties available to simplify keeping some content up to date -->
          <plugin>
            <groupId>org.codehaus.gmaven</groupId>
            <artifactId>groovy-maven-plugin</artifactId>
            <version>2.1.1</version>
            <executions>
              <!-- Do some pre-build checks and report any findings to the user -->
              <execution>
                <id>prerequisite-check</id>
                <phase>validate</phase>
                <goals>
                  <goal>execute</goal>
                </goals>
                <inherited>false</inherited>
                <configuration>
                  <source>
                    print "\nSkipping prerequisite-check\n\n"
                  </source>
                </configuration>
              </execution>
            </executions>
          </plugin>
        </plugins>
      </build>
    </profile>

    <!-- Build PLC4X including the C modules -->
    <profile>
      <id>with-c</id>
      <modules>
        <module>plc4c</module>
      </modules>
    </profile>

    <!-- Build PLC4X including the Go modules -->
    <profile>
      <id>with-go</id>
      <modules>
        <module>plc4go</module>
      </modules>
    </profile>

    <!-- Build PLC4X including the Java modules -->
    <profile>
      <id>with-java</id>
      <modules>
        <module>plc4j</module>
      </modules>
    </profile>

    <!-- Build PLC4X including the .Net modules -->
    <profile>
      <id>with-dotnet</id>
      <modules>
        <module>plc4net</module>
      </modules>
    </profile>

    <!-- Build PLC4X including the Python modules -->
    <profile>
      <id>with-python</id>
      <modules>
        <module>plc4py</module>
      </modules>
    </profile>

    <!-- Profile for linux amd64 (Self-Enabling) -->
    <profile>
      <id>.os-linux-amd64</id>
      <activation>
        <os>
          <family>unix</family>
          <name>Linux</name>
          <arch>amd64</arch>
        </os>
      </activation>
      <properties>
        <os.suffix>linux</os.suffix>
        <os.classifier>linux-x86_64</os.classifier>
        <cmake.generator>Unix Makefiles</cmake.generator>
        <python.venv.bin>venv/bin/</python.venv.bin>
        <python.exe.bin>python3</python.exe.bin>
        <javafx.platform>linux</javafx.platform>
      </properties>
    </profile>
    <!-- Profile for linux x86_64 (Self-Enabling) -->
    <profile>
      <id>.os-linux-x86_64</id>
      <activation>
        <os>
          <family>unix</family>
          <name>Linux</name>
          <arch>x86_64</arch>
        </os>
      </activation>
      <properties>
        <os.suffix>linux</os.suffix>
        <os.classifier>linux-x86_64</os.classifier>
        <cmake.generator>Unix Makefiles</cmake.generator>
        <python.venv.bin>venv/bin/</python.venv.bin>
        <python.exe.bin>python3</python.exe.bin>
        <javafx.platform>linux</javafx.platform>
      </properties>
    </profile>
    <!-- Profile for linux aarch64 (Self-Enabling) -->
    <profile>
      <id>.os-linux-aarch64</id>
      <activation>
        <os>
          <family>unix</family>
          <name>Linux</name>
          <arch>aarch64</arch>
        </os>
      </activation>
      <properties>
        <os.suffix>linux</os.suffix>
        <os.classifier>linux-${os.arch}</os.classifier>
        <cmake.generator>Unix Makefiles</cmake.generator>
        <python.venv.bin>venv/bin/</python.venv.bin>
        <python.exe.bin>python3</python.exe.bin>
        <javafx.platform>linux-aarch64</javafx.platform>
      </properties>
    </profile>
    <!-- Profile for mac amd64 (Self-Enabling) -->
    <profile>
      <id>.os-mac-amd64</id>
      <activation>
        <os>
          <family>mac</family>
          <arch>amd64</arch>
        </os>
      </activation>
      <properties>
        <os.suffix>mac</os.suffix>
        <os.classifier>mac-x86_64</os.classifier>
        <cmake.generator>Unix Makefiles</cmake.generator>
        <python.venv.bin>venv/bin/</python.venv.bin>
        <python.exe.bin>python3</python.exe.bin>
        <javafx.platform>mac</javafx.platform>
      </properties>
    </profile>
    <!-- Profile for mac x86_64 (Self-Enabling) -->
    <profile>
      <id>.os-mac-x86_64</id>
      <activation>
        <os>
          <family>mac</family>
          <arch>x86_64</arch>
        </os>
      </activation>
      <properties>
        <os.suffix>mac</os.suffix>
        <os.classifier>mac-x86_64</os.classifier>
        <cmake.generator>Unix Makefiles</cmake.generator>
        <python.venv.bin>venv/bin/</python.venv.bin>
        <python.exe.bin>python3</python.exe.bin>
        <javafx.platform>mac</javafx.platform>
      </properties>
    </profile>
    <!-- Profile for mac (Self-Enabling) -->
    <profile>
      <id>.os-mac-aarch64</id>
      <activation>
        <os>
          <family>mac</family>
          <arch>aarch64</arch>
        </os>
      </activation>
      <properties>
        <os.suffix>mac</os.suffix>
        <os.classifier>mac-aarch64</os.classifier>
        <cmake.generator>Unix Makefiles</cmake.generator>
        <python.venv.bin>venv/bin/</python.venv.bin>
        <python.exe.bin>python3</python.exe.bin>
        <javafx.platform>mac-aarch64</javafx.platform>
      </properties>
    </profile>
    <!-- profile for windows (Self-Enabling) -->
    <profile>
      <id>.os-windows</id>
      <activation>
        <os>
          <family>windows</family>
        </os>
      </activation>
      <properties>
        <os.suffix>win</os.suffix>
        <os.classifier>windows-x86_64</os.classifier>
        <cmake.generator>MinGW Makefiles</cmake.generator>
        <python.venv.bin>venv/Scripts/</python.venv.bin>
        <python.exe.bin>python</python.exe.bin>
        <javafx.platform>win-x86</javafx.platform>
      </properties>
    </profile>

    <!--
      This profile is intended to help when having problems with Maven.
      When enabled, it automatically generates an "effective.pom" in the target directory.
      This version is the fully expanded version where all inherited configuration is in
      place and all variables are resolved and profile configuration is included.
    -->
    <profile>
      <id>debug-pom</id>
      <build>
        <plugins>
          <plugin>
            <groupId>org.apache.maven.plugins</groupId>
            <artifactId>maven-help-plugin</artifactId>
            <executions>
              <execution>
                <id>generate-effective-pom</id>
                <phase>compile</phase>
                <goals>
                  <goal>effective-pom</goal>
                </goals>
                <configuration>
                  <output>${project.build.directory}/effective.pom</output>
                </configuration>
              </execution>
            </executions>
          </plugin>
        </plugins>
      </build>
    </profile>

    <!--
      This profile adds some additional configuration that should only be applied when running on jenkins.
    -->
    <profile>
      <id>jenkins-build</id>
      <properties>
        <skip-code-generation-tests>false</skip-code-generation-tests>
        <enable-all-tests>true</enable-all-tests>
        <excluded-test-groups />
      </properties>
    </profile>

    <profile>
      <id>enable-all-checks</id>
      <properties>
        <skip-code-generation-tests>false</skip-code-generation-tests>
        <enable-all-tests>true</enable-all-tests>
        <excluded-test-groups />
      </properties>
    </profile>

    <!--
      This is an experiment to get things working for VSCode (IntelliJ and Maven pick them up automatically)
      Only if a "target/generated-source/plc4x" directory exists, will it be added. With this trick we don't need
      to add this block to every module with generated code. If this causes problems with IntelliJ, Eclipse or Maven
      we should probably come up with some other solution. It might also help people using Eclipse.
     -->
    <profile>
      <id>.add-generated-sources</id>
      <activation>
        <file>
          <!--
            Please don't change "target" to "${project.build.directory}" as profile-activation happens before
            property resolution ... it won't work with a property.
          -->
          <exists>src/main/generated/</exists>
        </file>
      </activation>
      <build>
        <plugins>
          <plugin>
            <groupId>org.codehaus.mojo</groupId>
            <artifactId>build-helper-maven-plugin</artifactId>
            <executions>
              <execution>
                <id>add-plc4x-sources</id>
                <phase>generate-sources</phase>
                <goals>
                  <goal>add-source</goal>
                </goals>
                <configuration>
                  <sources>
                    <source>${project.basedir}/src/main/generated/</source>
                  </sources>
                </configuration>
              </execution>
            </executions>
          </plugin>
        </plugins>
      </build>
    </profile>

    <!--
      This profile extends the default "apache-release" configuration with automatic checksum-
      generation for the release source artifact. It is automatically activated during the
      release build and only needed there.
    -->
    <profile>
      <id>apache-release</id>
      <!-- Ensure these are run as part of a release-build -->
      <properties>
        <skip-code-generation-tests>false</skip-code-generation-tests>
        <skip-dependency-cve-scan>false</skip-dependency-cve-scan>
      </properties>
      <build>
        <plugins>
          <!--
            Create MD5 and SHA512 checksum files for the release artifacts.
          -->
          <plugin>
            <groupId>net.nicoulaj.maven.plugins</groupId>
            <artifactId>checksum-maven-plugin</artifactId>
            <version>1.11</version>
            <!-- Only run this in the root module of the project -->
            <inherited>false</inherited>
            <executions>
              <execution>
                <phase>verify</phase>
                <goals>
                  <goal>files</goal>
                </goals>
                <configuration>
                  <algorithms>
                    <algorithm>SHA-512</algorithm>
                  </algorithms>
                  <includeRelativePath>true</includeRelativePath>
                  <fileSets>
                    <fileSet>
                      <directory>${project.build.directory}</directory>
                      <includes>
                        <include>apache-plc4x-${project.version}-source-release.zip</include>
                      </includes>
                    </fileSet>
                  </fileSets>
                </configuration>
              </execution>
            </executions>
          </plugin>
          <!-- We want to sign the artifact, the POM, and all attached artifacts (except for SHA-512 checksum) -->
          <plugin>
            <groupId>org.apache.maven.plugins</groupId>
            <artifactId>maven-gpg-plugin</artifactId>
            <executions>
              <execution>
                <id>sign-release-artifacts</id>
                <goals>
                  <goal>sign</goal>
                </goals>
                <configuration>
                  <skip>${skip-pgp-signing}</skip>
                </configuration>
              </execution>
            </executions>
          </plugin>
          <plugin>
            <groupId>org.apache.maven.plugins</groupId>
            <artifactId>maven-deploy-plugin</artifactId>
            <executions>
              <execution>
                <id>default-deploy</id>
                <phase>deploy</phase>
                <goals>
                  <goal>deploy</goal>
                </goals>
                <configuration>
                  <altReleaseDeploymentRepository>apache.releases.https::file:/ws/out/.local-artifacts-dir</altReleaseDeploymentRepository>
                </configuration>
              </execution>
            </executions>
          </plugin>
          <!--
            Generate an SBOM for the project
          -->
          <plugin>
            <groupId>org.cyclonedx</groupId>
            <artifactId>cyclonedx-maven-plugin</artifactId>
            <version>2.8.0</version>
            <!-- Only run this in the root module of the project -->
            <inherited>false</inherited>
            <configuration>
              <outputName>apache-${project.artifactId}-${project.version}-sbom</outputName>
            </configuration>
            <executions>
              <execution>
                <phase>package</phase>
                <goals>
                  <goal>makeAggregateBom</goal>
                </goals>
              </execution>
            </executions>
          </plugin>
        </plugins>
      </build>
    </profile>
  </profiles>

</project><|MERGE_RESOLUTION|>--- conflicted
+++ resolved
@@ -127,14 +127,8 @@
     <dom4j.version>2.1.4</dom4j.version>
     <equalsverifier.version>3.16</equalsverifier.version>
     <freemarker.version>2.3.32</freemarker.version>
-<<<<<<< HEAD
-    <groovy.version>4.0.18</groovy.version>
-    <guava.version>33.0.0-jre</guava.version>
-=======
     <groovy.version>4.0.20</groovy.version>
-    <gson.version>2.10.1</gson.version>
     <guava.version>33.1.0-jre</guava.version>
->>>>>>> 2556c12f
     <hamcrest.version>2.2</hamcrest.version>
     <httpclient.version>4.5.14</httpclient.version>
     <httpcore.version>4.4.16</httpcore.version>
