<?xml version="1.0" encoding="UTF-8"?>
<!--
  Licensed to the Apache Software Foundation (ASF) under one
  or more contributor license agreements.  See the NOTICE file
  distributed with this work for additional information
  regarding copyright ownership.  The ASF licenses this file
  to you under the Apache License, Version 2.0 (the
  "License"); you may not use this file except in compliance
  with the License.  You may obtain a copy of the License at

      https://www.apache.org/licenses/LICENSE-2.0

  Unless required by applicable law or agreed to in writing,
  software distributed under the License is distributed on an
  "AS IS" BASIS, WITHOUT WARRANTIES OR CONDITIONS OF ANY
  KIND, either express or implied.  See the License for the
  specific language governing permissions and limitations
  under the License.
  -->
<project xmlns="http://maven.apache.org/POM/4.0.0" xmlns:xsi="http://www.w3.org/2001/XMLSchema-instance" xsi:schemaLocation="http://maven.apache.org/POM/4.0.0 http://maven.apache.org/xsd/maven-4.0.0.xsd">

  <modelVersion>4.0.0</modelVersion>

  <parent>
    <groupId>org.apache</groupId>
    <artifactId>apache</artifactId>
    <version>35</version>
    <relativePath />
  </parent>

  <groupId>org.apache.plc4x</groupId>
  <artifactId>plc4x-parent</artifactId>
<<<<<<< HEAD
  <version>0.12.1-SNAPSHOT</version>
=======
  <version>0.14.0-SNAPSHOT</version>
>>>>>>> d26aafba
  <packaging>pom</packaging>

  <name>PLC4X</name>
  <description>
    PLC4X is an effort to create a universal library for accessing industrial programmable logic controllers
    using a variety of protocols using a uniform API.
  </description>
  <url>https://plc4x.apache.org</url>
  <inceptionYear>2017</inceptionYear>

  <scm>
    <connection>scm:git:https://gitbox.apache.org/repos/asf/plc4x.git</connection>
    <developerConnection>scm:git:https://gitbox.apache.org/repos/asf/plc4x.git</developerConnection>
    <url>https://github.com/apache/plc4x</url>
    <tag>HEAD</tag>
  </scm>

  <!-- Only configure the site distribution as the rest is handled by the apache parent -->
  <distributionManagement>
    <site>
      <id>apache.website</id>
      <url>scm:git:https://gitbox.apache.org/repos/asf/plc4x-website.git</url>
    </site>
  </distributionManagement>

  <issueManagement>
    <system>GitHub</system>
    <url>https://github.com/apache/plc4x/issues</url>
  </issueManagement>

  <mailingLists>
    <mailingList>
      <name>Apache PLC4X Developer List</name>
      <subscribe>mailto:dev-subscribe@plc4x.apache.org</subscribe>
      <unsubscribe>mailto:dev-unsubscribe@plc4x.apache.org</unsubscribe>
      <post>mailto:dev@plc4x.apache.org</post>
      <archive>https://mail-archives.apache.org/mod_mbox/plc4x-dev/</archive>
    </mailingList>
    <mailingList>
      <name>PLC4X Commits List</name>
      <subscribe>mailto:commits-subscribe@plc4x.apache.org</subscribe>
      <unsubscribe>mailto:commits-unsubscribe@plc4x.apache.org</unsubscribe>
      <post>mailto:commits@plc4x.apache.org</post>
      <archive>https://mail-archives.apache.org/mod_mbox/plc4x-commits/</archive>
    </mailingList>
    <mailingList>
      <name>PLC4X Jira Notifications List</name>
      <subscribe>mailto:issues-subscribe@plc4x.apache.org</subscribe>
      <unsubscribe>mailto:issues-unsubscribe@plc4x.apache.org</unsubscribe>
      <post>mailto:issues@plc4x.apache.org</post>
      <archive>https://mail-archives.apache.org/mod_mbox/plc4x-issues/</archive>
    </mailingList>
  </mailingLists>

  <properties>
    <java.version>11</java.version>

    <project.build.sourceEncoding>UTF-8</project.build.sourceEncoding>
    <project.reporting.outputencoding>UTF-8</project.reporting.outputencoding>

    <!-- Timestamp for the reproducible builds -->
    <maven.build.timestamp.format>yyyy-MM-dd'T'HH:mm:ss'Z'</maven.build.timestamp.format>
<<<<<<< HEAD
    <project.build.outputTimestamp>2024-02-16T15:57:46Z</project.build.outputTimestamp>
=======
    <project.build.outputTimestamp>2025-08-02T13:55:11Z</project.build.outputTimestamp>
>>>>>>> d26aafba

    <!-- Exclude all generated code -->
    <sonar.exclusions>**/generated-sources</sonar.exclusions>
    <sonar.cfamily.build-wrapper-output>${project.basedir}/plc4c/target/build-wrapper-output
    </sonar.cfamily.build-wrapper-output>

    <plc4x-code-generation.version>1.8.0</plc4x-code-generation.version>

    <antlr.version>4.13.2</antlr.version>
    <apiguardian.version>1.1.2</apiguardian.version>
    <assertj.version>3.27.4</assertj.version>
    <awaitility.version>4.3.0</awaitility.version>
    <!-- The currently available version is 2.0.5 and anything above 1.4.3 is no longer compatible with our code -->
    <bit-io.version>1.4.3</bit-io.version>
    <bouncycastle.version>1.81</bouncycastle.version>
    <byte-buddy.version>1.17.7</byte-buddy.version>
    <cmake.version>3.31.5-b1</cmake.version>
    <commons-beanutils.version>1.9.4</commons-beanutils.version>
    <commons-cli.version>1.10.0</commons-cli.version>
    <commons-codec.version>1.19.0</commons-codec.version>
    <commons-collections4.version>4.5.0</commons-collections4.version>
    <commons-compress.version>1.28.0</commons-compress.version>
    <commons-configuration2.version>2.12.0</commons-configuration2.version>
    <commons-io.version>2.20.0</commons-io.version>
    <commons-lang3.version>3.18.0</commons-lang3.version>
    <commons-logging.version>1.3.5</commons-logging.version>
    <commons-math3.version>3.6.1</commons-math3.version>
    <commons-net.version>3.12.0</commons-net.version>
    <commons-text.version>1.14.0</commons-text.version>
    <commons-csv.version>1.14.1</commons-csv.version>
    <dom4j.version>2.2.0</dom4j.version>
    <!-- Starting with version 4, equalsverifier requires java 17 -->
    <equalsverifier.version>3.19.4</equalsverifier.version>
    <!-- It seems freemarker 2.3.32 was the last to support Java 11, 2.3.33 requires Java 16 -->
    <freemarker.version>2.3.34</freemarker.version>
    <groovy.version>4.0.28</groovy.version>
    <guava.version>33.4.8-jre</guava.version>
    <hamcrest.version>3.0</hamcrest.version>
    <httpclient.version>4.5.14</httpclient.version>
    <httpcore.version>4.4.16</httpcore.version>
    <jackson.version>2.19.2</jackson.version>
    <woodstox-core.version>7.1.1</woodstox-core.version>
    <!-- When updating this to the latest version, we're getting errors in the opcua server tests -->
    <jaxb.version>4.0.4</jaxb.version>
    <!-- Starting with Jetty 12 Java 17 is required -->
    <jetty-util.version>11.0.20</jetty-util.version>
    <jna.version>5.17.0</jna.version>
    <jserialcom.version>2.11.2</jserialcom.version>
    <junit.jupiter.version>5.13.4</junit.jupiter.version>
    <junit.platform.version>1.8.2</junit.platform.version>
    <logback.version>1.5.18</logback.version>
    <maven.clean.plugin.version>3.2.0</maven.clean.plugin.version>
    <milo.version>0.6.16</milo.version>
    <mockito.version>5.19.0</mockito.version>
    <!-- Netty 4.2.x seems to break the serial transports -->
    <netty.version>4.1.123.Final</netty.version>
    <pcap4j.version>1.8.2</pcap4j.version>
    <slf4j.version>2.0.17</slf4j.version>
    <vavr.version>0.10.7</vavr.version>
    <xmlunit.version>2.10.3</xmlunit.version>

    <!-- Site properties -->
    <asciidoctor.maven.plugin.version>2.2.6</asciidoctor.maven.plugin.version>
    <asciidoctorj.version>2.5.11</asciidoctorj.version>
    <asciidoctorj.diagram.version>2.3.1</asciidoctorj.diagram.version>

    <skip-code-generation>false</skip-code-generation>
    <skip-code-generation-tests>true</skip-code-generation-tests>
    <!--
      Skip signing of any pgp artifacts.
      NOTE: Enable this, when not releasing via our tools-scripts.
    -->
    <skip-pgp-signing>true</skip-pgp-signing>
    <enable-all-tests>false</enable-all-tests>
    <excluded-test-groups>require-all-tests</excluded-test-groups>
    <reflow.skin.version>2.3.3</reflow.skin.version>
  </properties>

  <modules>
    <module>code-generation</module>
    <!-- Definition of the protocol message formats -->
    <module>protocols</module>
    <module>website</module>
  </modules>

  <dependencyManagement>
    <dependencies>
      <!--- Code-Generation related -->
      <dependency>
        <groupId>org.apache.plc4x.plugins</groupId>
        <artifactId>plc4x-code-generation-types-base</artifactId>
        <version>${plc4x-code-generation.version}</version>
      </dependency>
      <dependency>
        <groupId>org.apache.plc4x.plugins</groupId>
        <artifactId>plc4x-code-generation-language-base</artifactId>
        <version>${plc4x-code-generation.version}</version>
      </dependency>
      <dependency>
        <groupId>org.apache.plc4x.plugins</groupId>
        <artifactId>plc4x-code-generation-protocol-base</artifactId>
        <version>${plc4x-code-generation.version}</version>
      </dependency>
      <dependency>
        <groupId>org.antlr</groupId>
        <artifactId>antlr4-runtime</artifactId>
        <version>${antlr.version}</version>
      </dependency>
      <dependency>
        <groupId>org.freemarker</groupId>
        <artifactId>freemarker</artifactId>
        <version>${freemarker.version}</version>
      </dependency>
      <dependency>
        <groupId>org.osgi</groupId>
        <artifactId>osgi.core</artifactId>
        <version>8.0.0</version>
      </dependency>

      <dependency>
        <groupId>io.netty</groupId>
        <artifactId>netty-bom</artifactId>
        <version>${netty.version}</version>
        <type>pom</type>
        <scope>import</scope>
      </dependency>

      <dependency>
        <groupId>commons-cli</groupId>
        <artifactId>commons-cli</artifactId>
        <version>${commons-cli.version}</version>
      </dependency>
      <dependency>
        <groupId>commons-codec</groupId>
        <artifactId>commons-codec</artifactId>
        <version>${commons-codec.version}</version>
      </dependency>
      <dependency>
        <groupId>org.apache.commons</groupId>
        <artifactId>commons-collections4</artifactId>
        <version>${commons-collections4.version}</version>
      </dependency>
      <dependency>
        <groupId>org.apache.commons</groupId>
        <artifactId>commons-compress</artifactId>
        <version>${commons-compress.version}</version>
      </dependency>
      <dependency>
        <groupId>org.apache.commons</groupId>
        <artifactId>commons-configuration2</artifactId>
        <version>${commons-configuration2.version}</version>
      </dependency>
      <dependency>
        <groupId>commons-io</groupId>
        <artifactId>commons-io</artifactId>
        <version>${commons-io.version}</version>
      </dependency>
      <dependency>
        <groupId>org.apache.commons</groupId>
        <artifactId>commons-lang3</artifactId>
        <version>${commons-lang3.version}</version>
      </dependency>
      <dependency>
        <groupId>org.apache.commons</groupId>
        <artifactId>commons-math3</artifactId>
        <version>${commons-math3.version}</version>
      </dependency>
      <dependency>
        <groupId>commons-net</groupId>
        <artifactId>commons-net</artifactId>
        <version>${commons-net.version}</version>
      </dependency>
      <dependency>
        <groupId>org.apache.commons</groupId>
        <artifactId>commons-text</artifactId>
        <version>${commons-text.version}</version>
      </dependency>
      <dependency>
        <groupId>org.apache.commons</groupId>
        <artifactId>commons-csv</artifactId>
        <version>${commons-csv.version}</version>
      </dependency>

      <dependency>
        <groupId>com.google.googlejavaformat</groupId>
        <artifactId>google-java-format</artifactId>
        <!-- Versions greater than 1.24.0 require Java 17 -->
        <version>1.24.0</version>
      </dependency>

      <dependency>
        <groupId>org.awaitility</groupId>
        <artifactId>awaitility</artifactId>
        <version>${awaitility.version}</version>
      </dependency>

      <!-- For Either types ... -->
      <dependency>
        <groupId>io.vavr</groupId>
        <artifactId>vavr</artifactId>
        <version>${vavr.version}</version>
      </dependency>

      <dependency>
        <groupId>com.github.jinahya</groupId>
        <artifactId>bit-io</artifactId>
        <version>${bit-io.version}</version>
      </dependency>

      <dependency>
        <groupId>org.apache.httpcomponents</groupId>
        <artifactId>httpclient</artifactId>
        <version>${httpclient.version}</version>
      </dependency>
      <dependency>
        <groupId>org.apache.httpcomponents</groupId>
        <artifactId>httpcore</artifactId>
        <version>${httpcore.version}</version>
      </dependency>

      <dependency>
        <groupId>org.pcap4j</groupId>
        <artifactId>pcap4j-core</artifactId>
        <version>${pcap4j.version}</version>
        <!-- Commented out, if there are problems occurring to this, we need to comment it back in. -->
        <!--scope>provided</scope-->
      </dependency>
      <dependency>
        <groupId>org.pcap4j</groupId>
        <artifactId>pcap4j-packetfactory-static</artifactId>
        <version>${pcap4j.version}</version>
      </dependency>

      <dependency>
        <groupId>org.apache.maven</groupId>
        <artifactId>maven-artifact</artifactId>
        <version>${maven.version}</version>
        <exclusions>
          <exclusion>
            <groupId>org.codehaus.plexus</groupId>
            <artifactId>plexus-utils</artifactId>
          </exclusion>
        </exclusions>
      </dependency>

      <dependency>
        <groupId>net.objecthunter</groupId>
        <artifactId>exp4j</artifactId>
        <version>0.4.8</version>
      </dependency>

      <dependency>
        <groupId>com.github.purejavacomm</groupId>
        <artifactId>purejavacomm</artifactId>
        <version>1.0.2.RELEASE</version>
      </dependency>

      <dependency>
        <groupId>com.fasterxml.woodstox</groupId>
        <artifactId>woodstox-core</artifactId>
        <version>${woodstox-core.version}</version>
      </dependency>
      <dependency>
        <groupId>com.fasterxml.jackson.core</groupId>
        <artifactId>jackson-annotations</artifactId>
        <version>${jackson.version}</version>
      </dependency>
      <dependency>
        <groupId>com.fasterxml.jackson.core</groupId>
        <artifactId>jackson-core</artifactId>
        <version>${jackson.version}</version>
      </dependency>
      <dependency>
        <groupId>com.fasterxml.jackson.core</groupId>
        <artifactId>jackson-databind</artifactId>
        <version>${jackson.version}</version>
      </dependency>
      <dependency>
        <groupId>com.fasterxml.jackson.dataformat</groupId>
        <artifactId>jackson-dataformat-xml</artifactId>
        <version>${jackson.version}</version>
      </dependency>
      <dependency>
        <groupId>com.fasterxml.jackson.dataformat</groupId>
        <artifactId>jackson-dataformat-yaml</artifactId>
        <version>${jackson.version}</version>
      </dependency>

      <dependency>
        <groupId>org.dom4j</groupId>
        <artifactId>dom4j</artifactId>
        <version>${dom4j.version}</version>
      </dependency>

      <dependency>
        <groupId>net.bytebuddy</groupId>
        <artifactId>byte-buddy</artifactId>
        <version>${byte-buddy.version}</version>
      </dependency>

      <dependency>
        <groupId>net.lingala.zip4j</groupId>
        <artifactId>zip4j</artifactId>
        <version>2.11.5</version>
      </dependency>

      <dependency>
        <groupId>com.fazecast</groupId>
        <artifactId>jSerialComm</artifactId>
        <version>${jserialcom.version}</version>
      </dependency>

      <dependency>
        <groupId>org.junit</groupId>
        <artifactId>junit-bom</artifactId>
        <version>${junit.jupiter.version}</version>
        <type>pom</type>
        <scope>import</scope>
      </dependency>

      <dependency>
        <groupId>org.slf4j</groupId>
        <artifactId>slf4j-api</artifactId>
        <version>${slf4j.version}</version>
      </dependency>
      <dependency>
        <groupId>org.slf4j</groupId>
        <artifactId>log4j-over-slf4j</artifactId>
        <version>${slf4j.version}</version>
      </dependency>
      <dependency>
        <groupId>ch.qos.logback</groupId>
        <artifactId>logback-classic</artifactId>
        <version>${logback.version}</version>
        <scope>provided</scope>
      </dependency>
      <dependency>
        <groupId>ch.qos.logback</groupId>
        <artifactId>logback-core</artifactId>
        <version>${logback.version}</version>
        <scope>test</scope>
      </dependency>

      <dependency>
        <groupId>org.bouncycastle</groupId>
        <artifactId>bcpkix-jdk18on</artifactId>
        <version>${bouncycastle.version}</version>
      </dependency>
      <dependency>
        <groupId>org.bouncycastle</groupId>
        <artifactId>bcprov-jdk18on</artifactId>
        <version>${bouncycastle.version}</version>
      </dependency>

      <dependency>
        <groupId>org.eclipse.milo</groupId>
        <artifactId>stack-core</artifactId>
        <version>${milo.version}</version>
      </dependency>
      <dependency>
        <groupId>org.eclipse.milo</groupId>
        <artifactId>stack-client</artifactId>
        <version>${milo.version}</version>
      </dependency>

      <dependency>
        <groupId>org.hamcrest</groupId>
        <artifactId>hamcrest</artifactId>
        <version>${hamcrest.version}</version>
      </dependency>
      <dependency>
        <groupId>org.hamcrest</groupId>
        <artifactId>hamcrest-core</artifactId>
        <version>${hamcrest.version}</version>
      </dependency>
      <dependency>
        <groupId>org.hamcrest</groupId>
        <artifactId>hamcrest-library</artifactId>
        <version>${hamcrest.version}</version>
      </dependency>

      <dependency>
        <groupId>org.mockito</groupId>
        <artifactId>mockito-core</artifactId>
        <version>${mockito.version}</version>
      </dependency>
      <dependency>
        <groupId>org.mockito</groupId>
        <artifactId>mockito-junit-jupiter</artifactId>
        <version>${mockito.version}</version>
      </dependency>

      <!-- TODO: Eliminate the usage of AssertJ (OPM and OPC-UA Driver) -->
      <dependency>
        <groupId>org.assertj</groupId>
        <artifactId>assertj-core</artifactId>
        <version>${assertj.version}</version>
      </dependency>
      <dependency>
        <groupId>nl.jqno.equalsverifier</groupId>
        <artifactId>equalsverifier</artifactId>
        <version>${equalsverifier.version}</version>
      </dependency>

      <dependency>
        <groupId>org.apache.groovy</groupId>
        <artifactId>groovy-test-junit5</artifactId>
        <version>${groovy.version}</version>
        <!-- Ensure we only use this in test -->
        <scope>test</scope>
        <exclusions>
          <exclusion>
            <groupId>org.junit.platform</groupId>
            <artifactId>junit-jupiter-api</artifactId>
          </exclusion>
          <exclusion>
            <groupId>org.junit.platform</groupId>
            <artifactId>junit-platform-launcher</artifactId>
          </exclusion>
          <exclusion>
            <groupId>org.junit.platform</groupId>
            <artifactId>junit-jupiter-engine</artifactId>
          </exclusion>
        </exclusions>
      </dependency>

      <dependency>
        <groupId>org.json</groupId>
        <artifactId>json</artifactId>
        <version>20250517</version>
      </dependency>

      <dependency>
        <groupId>org.xmlunit</groupId>
        <artifactId>xmlunit-core</artifactId>
        <version>${xmlunit.version}</version>
      </dependency>
      <dependency>
        <groupId>org.xmlunit</groupId>
        <artifactId>xmlunit-matchers</artifactId>
        <version>${xmlunit.version}</version>
      </dependency>
      <dependency>
        <groupId>org.opentest4j</groupId>
        <artifactId>opentest4j</artifactId>
        <version>1.3.0</version>
      </dependency>

      <dependency>
        <groupId>tel.schich</groupId>
        <artifactId>javacan-core</artifactId>
        <version>3.5.0</version>
      </dependency>

      <dependency>
        <groupId>org.skyscreamer</groupId>
        <artifactId>jsonassert</artifactId>
        <version>1.5.3</version>
        <exclusions>
          <exclusion>
            <groupId>com.vaadin.external.google</groupId>
            <artifactId>android-json</artifactId>
          </exclusion>
        </exclusions>
      </dependency>

      <dependency>
        <groupId>com.google.guava</groupId>
        <artifactId>guava</artifactId>
        <version>${guava.version}</version>
      </dependency>

      <!-- *****************************************************************************
      **********************************************************************************
      **                             Transitive dependencies                          **
      **                                                                              **
      ** These updates are reported by the dependency-checker as requiring management **
      ** When bumping versions of the above artifacts ideally comment out all         **
      ** artifacts in the section bellow and manage them as suggested by the          **
      ** dependency plugin.                                                           **
      **********************************************************************************
      ****************************************************************************** -->

      <dependency>
        <groupId>net.java.dev.jna</groupId>
        <artifactId>jna</artifactId>
        <version>${jna.version}</version>
      </dependency>
    </dependencies>
  </dependencyManagement>

  <build>
    <plugins>
      <!-- Make some additional properties available to simplify keeping some content up to date -->
      <plugin>
        <groupId>org.codehaus.gmaven</groupId>
        <artifactId>groovy-maven-plugin</artifactId>
        <inherited>false</inherited>
        <executions>
          <!-- Do some pre-build checks and report any findings to the user -->
          <execution>
            <id>prerequisite-check</id>
            <phase>validate</phase>
            <goals>
              <goal>execute</goal>
            </goals>
            <inherited>false</inherited>
            <configuration>
              <source>${project.basedir}/src/main/script/prerequisiteCheck.groovy</source>
            </configuration>
          </execution>
          <!--
            Set some dynamic variables which are useful for the site generation and
            generate a 'pom.adoc' file containing them in a format asciidoc can use.
          -->
          <execution>
            <id>provide-custom-properties</id>
            <phase>pre-site</phase>
            <goals>
              <goal>execute</goal>
            </goals>
            <configuration>
              <source>${project.basedir}/website/src/main/script/preSiteGeneration.groovy</source>
            </configuration>
          </execution>
        </executions>
        <dependencies>
          <dependency>
            <groupId>joda-time</groupId>
            <artifactId>joda-time</artifactId>
            <version>2.14.0</version>
          </dependency>
          <dependency>
            <groupId>org.apache.groovy</groupId>
            <artifactId>groovy</artifactId>
            <version>${groovy.version}</version>
          </dependency>
          <dependency>
            <groupId>org.pcap4j</groupId>
            <artifactId>pcap4j-core</artifactId>
            <version>${pcap4j.version}</version>
          </dependency>
          <dependency>
            <groupId>org.pcap4j</groupId>
            <artifactId>pcap4j-packetfactory-static</artifactId>
            <version>${pcap4j.version}</version>
          </dependency>
          <dependency>
            <groupId>net.java.dev.jna</groupId>
            <artifactId>jna</artifactId>
            <version>${jna.version}</version>
          </dependency>
        </dependencies>
      </plugin>

      <!-- Check if all source files have the required apache license headers -->
      <plugin>
        <groupId>org.apache.rat</groupId>
        <artifactId>apache-rat-plugin</artifactId>
        <executions>
          <execution>
            <id>license-check</id>
            <!--
              Moved from the default validate phase to the test phase, as there are issues with newer
              shade-plugin versions seem to interfere with the rat plugin.
            -->
            <phase>test</phase>
            <goals>
              <goal>check</goal>
            </goals>
          </execution>
        </executions>
        <configuration>
          <useMavenDefaultExcludes>true</useMavenDefaultExcludes>
          <excludes>
            <!-- Git related files -->
            <exclude>**/.git/**</exclude>
            <exclude>**/.gitignore</exclude>
            <exclude>**/cmake-*/**</exclude>
            <exclude>**/.lock/**</exclude>

            <!-- License Files for other licenses -->
            <exclude>**/UNLICENSE</exclude>
            <exclude>**/CHANGELOG.md</exclude>
            <exclude>**/EPL-2.0</exclude>

            <!--
              Files licensed under other compatible licenses.
            -->
            <exclude>**/Expression.g4</exclude>

            <!-- Maven related files -->
            <exclude>**/target/**</exclude>
            <exclude>target/**</exclude>
            <exclude>out/**</exclude>

            <!-- Python related files -->
            <exclude>**/.pytest_cache/**</exclude>
            <exclude>**/.mypy_cache/**</exclude>
            <exclude>**/Pipfile</exclude>
            <exclude>**/Pipfile.lock</exclude>

            <!-- Eclipse related files -->
            <exclude>**/.project</exclude>
            <exclude>**/.settings/**</exclude>
            <exclude>**/.classpath</exclude>
            <exclude>**/.factorypath</exclude>

            <!-- IntelliJ related files -->
            <exclude>**/.idea/**</exclude>
            <exclude>**/*.iml</exclude>
            <exclude>**/.attach_pid*</exclude>

            <!-- Wireshark Captures -->
            <exclude>**/*.pcap</exclude>
            <exclude>**/*.pcapng</exclude>

            <!-- JEVN local version files -->
            <exclude>**/.java-version</exclude>

            <!-- ASCIIdoctor generated files -->
            <exclude>**/.asciidoctor/**</exclude>

            <!-- Jenkins build and docker-compose related files -->
            <exclude>.repository/**</exclude>
            <exclude>local-snapshots-dir/**</exclude>
            <exclude>.local-snapshots-dir/**</exclude>

            <!-- Data files created by examples running an embedded elasticsearch -->
            <exclude>elasticsearch-data/**</exclude>

            <!-- JSON doesn't like comments -->
            <exclude>**/*.json</exclude>
            <exclude>**/*.avsc</exclude>

            <!-- comments are trouble some for CSVs which are static -->
            <exclude>**/*.csv</exclude>

            <!-- Output of the profiler maven extension -->
            <exclude>**/.profiler/**</exclude>

            <!-- CLion stuff (C++ IDE) -->
            <exclude>**/cmake-build-debug/**</exclude>
            <exclude>**/*.make</exclude>
            <exclude>**/*.cmake</exclude>
            <exclude>**/*.internal</exclude>
            <exclude>**/link.txt</exclude>
            <!-- Not sure why I can't exclude all Makefile's from just the plc4c directory -->
            <!-- exclude>**/Makefile</exclude -->
            <exclude>**/Makefile</exclude>
            <exclude>**/*.includecache</exclude>
            <exclude>**/CMakeFiles/**</exclude>
            <exclude>**/CMakeCache.txt</exclude>
            <exclude>**/DartConfiguration.tcl</exclude>

            <!-- .Net stuff -->
            <exclude>plc4net/plc4net.sln.DotSettings.user</exclude>

            <!-- Stuff created during a plc4net build -->
            <exclude>**/obj/**</exclude>

            <!-- Temporarily exclude generated code from thrift in python modules -->
            <!--exclude>generated/**</exclude-->
            <!-- Temporary Python files -->
            <exclude>**/.eggs/**</exclude>
            <exclude>**/plc4py.egg-info/**</exclude>

            <!-- Temporary Python virtualenv files-->
            <exclude>**/venv/**</exclude>

            <!-- Temporary pytest and mypy folders -->
            <exclude>**/.mypy_cache/**</exclude>
            <exclude>**/.pytest_cache/**</exclude>

            <!-- Exclude a temp file needed by Docker -->
            <exclude>project_version</exclude>

            <!-- Exclude files generated by the go build system -->
            <exclude>**/go.sum</exclude>

            <!-- Exclude Node related files -->
            <!--
              This is actually only needed when having built with Java 19
              or higher and then building with a version below 19. Because
              in this case, the "ui" module is disabled, and the left-over
              build files make rat complain.
            -->
            <exclude>ui/frontend/project/dist/**</exclude>
            <exclude>ui/frontend/project/node/**</exclude>
            <exclude>ui/frontend/project/node_modules/**</exclude>

            <exclude>website/node_modules/**</exclude>

            <exclude>.mvn/**</exclude>

            <!-- Exclude core dumps-->
            <exclude>**/hs_err_pid*</exclude>
            <exclude>**/replay_pid*</exclude>
          </excludes>
        </configuration>
      </plugin>

      <plugin>
        <groupId>org.apache.maven.plugins</groupId>
        <artifactId>maven-source-plugin</artifactId>
      </plugin>

      <plugin>
        <groupId>org.apache.maven.plugins</groupId>
        <artifactId>maven-failsafe-plugin</artifactId>
        <executions>
          <execution>
            <goals>
              <goal>integration-test</goal>
              <goal>verify</goal>
            </goals>
          </execution>
        </executions>
        <configuration>
          <!--
            The failsafe plugin would use the java jigsaw module path,
            this would make loading the test XML files impossible.
            So we simply disable this.
          -->
          <useModulePath>false</useModulePath>
        </configuration>
      </plugin>

      <!-- Generate the legally required text files in the jars -->
      <plugin>
        <groupId>org.apache.maven.plugins</groupId>
        <artifactId>maven-remote-resources-plugin</artifactId>
        <executions>
          <execution>
            <id>process-resource-bundles</id>
            <phase>generate-resources</phase>
            <goals>
              <goal>process</goal>
            </goals>
            <configuration>
              <resourceBundles>
                <!-- Will generate META-INF/{DEPENDENCIES,LICENSE,NOTICE} -->
                <resourceBundle>org.apache.apache.resources:apache-jar-resource-bundle:1.7</resourceBundle>
              </resourceBundles>
            </configuration>
          </execution>
        </executions>
      </plugin>

      <plugin>
        <groupId>org.apache.maven.plugins</groupId>
        <artifactId>maven-enforcer-plugin</artifactId>
        <executions>
          <!-- Some of our plugins require certain minimum Maven versions -->
          <execution>
            <id>enforce-minimum-maven-version</id>
            <goals>
              <goal>enforce</goal>
            </goals>
            <configuration>
              <rules>
                <requireMavenVersion>
                  <version>[3.6.3,)</version>
                </requireMavenVersion>
              </rules>
              <fail>true</fail>
            </configuration>
          </execution>
          <!-- Ensure dependencies are compatible with Java 11 -->
          <execution>
            <id>enforce-java-compatability</id>
            <goals>
              <goal>enforce</goal>
            </goals>
            <configuration>
              <rules>
                <enforceBytecodeVersion>
                  <maxJdkVersion>11</maxJdkVersion>
                </enforceBytecodeVersion>
              </rules>
            </configuration>
          </execution>
          <!-- Ensure we're not mixing dependency versions -->
          <execution>
            <id>enforce-version-convergence</id>
            <phase>validate</phase>
            <goals>
              <goal>enforce</goal>
            </goals>
            <configuration>
              <rules>
                <dependencyConvergence />
              </rules>
            </configuration>
          </execution>
          <!--
              Fails the build if classes are included from multiple
              artifacts and these are not identical.
          -->
          <execution>
            <id>enforce-ban-duplicate-classes</id>
            <phase>validate</phase>
            <goals>
              <goal>enforce</goal>
            </goals>
            <configuration>
              <rules>
                <banDuplicateClasses>
                  <scopes>
                    <scope>compile</scope>
                    <scope>provided</scope>
                  </scopes>
                  <findAllDuplicates>true</findAllDuplicates>
                  <ignoreWhenIdentical>true</ignoreWhenIdentical>
                </banDuplicateClasses>
              </rules>
              <fail>true</fail>
            </configuration>
          </execution>
        </executions>
        <dependencies>
          <dependency>
            <groupId>org.codehaus.mojo</groupId>
            <artifactId>extra-enforcer-rules</artifactId>
            <version>1.10.0</version>
          </dependency>
          <dependency>
            <groupId>org.apache.maven.shared</groupId>
            <artifactId>maven-dependency-tree</artifactId>
            <version>3.3.0</version>
          </dependency>
        </dependencies>
      </plugin>

      <!--
        ===================================
        ==                               ==
        ==    SITE GENERATION PLUGINS    ==
        ==                               ==
        ===================================

        Starting here the following plugins are used for generating the projects website.

      -->

      <!--
        Make the maven-site-plugin stage the output in the "asf-site" branch
      -->
      <plugin>
        <groupId>org.apache.maven.plugins</groupId>
        <artifactId>maven-scm-publish-plugin</artifactId>
        <configuration>
          <!-- mono-module doesn't require site:stage -->
          <content>${project.build.directory}/staging</content>
          <!-- branch where to deploy -->
          <scmBranch>asf-site</scmBranch>
        </configuration>
      </plugin>
    </plugins>

    <pluginManagement>
      <plugins>
        <plugin>
          <groupId>org.apache.rat</groupId>
          <artifactId>apache-rat-plugin</artifactId>
          <version>0.16.1</version>
          <configuration>
            <!--
                Make rat output the files with missing licensed directly into the
                build output (This way we don't have to look into the rat.txt to find
                out which ones)
            -->
            <consoleOutput>true</consoleOutput>
          </configuration>
        </plugin>

        <plugin>
          <groupId>org.antlr</groupId>
          <artifactId>antlr4-maven-plugin</artifactId>
          <version>${antlr.version}</version>
        </plugin>

        <plugin>
          <groupId>org.apache.plc4x.plugins</groupId>
          <artifactId>plc4x-maven-plugin</artifactId>
          <version>${plc4x-code-generation.version}</version>
        </plugin>

        <plugin>
          <groupId>org.codehaus.gmaven</groupId>
          <artifactId>groovy-maven-plugin</artifactId>
          <version>2.1.1</version>
        </plugin>

        <plugin>
          <groupId>org.apache.maven.plugins</groupId>
          <artifactId>maven-enforcer-plugin</artifactId>
          <version>3.6.1</version>
        </plugin>

        <plugin>
          <groupId>org.apache.maven.plugins</groupId>
          <artifactId>maven-invoker-plugin</artifactId>
          <version>3.9.1</version>
        </plugin>

        <plugin>
          <groupId>org.apache.felix</groupId>
          <artifactId>maven-bundle-plugin</artifactId>
          <!-- Version 6.x no longer works with Java 11 -->
          <version>5.1.9</version>
        </plugin>

        <plugin>
          <groupId>org.apache.karaf.tooling</groupId>
          <artifactId>karaf-maven-plugin</artifactId>
          <version>4.4.8</version>
        </plugin>

        <plugin>
          <groupId>org.apache.maven.plugins</groupId>
          <artifactId>maven-resources-plugin</artifactId>
          <version>3.3.1</version>
        </plugin>

        <plugin>
          <groupId>org.apache.maven.plugins</groupId>
          <artifactId>maven-remote-resources-plugin</artifactId>
          <version>3.3.0</version>
        </plugin>

        <plugin>
          <groupId>com.googlecode.maven-download-plugin</groupId>
          <artifactId>download-maven-plugin</artifactId>
          <version>1.13.0</version>
        </plugin>

        <plugin>
          <groupId>org.jacoco</groupId>
          <artifactId>jacoco-maven-plugin</artifactId>
          <version>0.8.13</version>
        </plugin>

        <plugin>
          <groupId>org.apache.maven.plugins</groupId>
          <artifactId>maven-compiler-plugin</artifactId>
          <version>3.14.0</version>
          <configuration>
            <!--
              Use the eclipse compiler instead of the normal jdk one, as we were seeing
              problems on the CI server when compiling the BACnet java driver.
            -->
            <compilerId>eclipse</compilerId>
            <release>${java.version}</release>
          </configuration>
          <dependencies>
            <dependency>
              <groupId>org.codehaus.plexus</groupId>
              <artifactId>plexus-compiler-api</artifactId>
              <version>2.15.0</version>
            </dependency>
            <dependency>
              <groupId>org.codehaus.plexus</groupId>
              <artifactId>plexus-compiler-eclipse</artifactId>
              <!-- Starting with 2.14 java 17 is mandatory -->
              <version>2.13.0</version>
            </dependency>
            <!-- Redundant import, however we might need to bump this version more often -->
            <dependency>
              <groupId>org.eclipse.jdt</groupId>
              <artifactId>ecj</artifactId>
              <!-- Starting with 3.34.0 java 17 is mandatory -->
              <version>3.33.0</version>
            </dependency>
          </dependencies>
        </plugin>

        <plugin>
          <groupId>org.apache.maven.plugins</groupId>
          <artifactId>maven-surefire-plugin</artifactId>
          <version>3.5.3</version>
          <configuration>
            <excludedGroups>${excluded-test-groups}</excludedGroups>
          </configuration>
        </plugin>

        <plugin>
          <groupId>org.apache.maven.plugins</groupId>
          <artifactId>maven-failsafe-plugin</artifactId>
          <version>3.5.3</version>
        </plugin>

        <plugin>
          <groupId>org.apache.maven.plugins</groupId>
          <artifactId>maven-jar-plugin</artifactId>
          <version>3.4.2</version>
        </plugin>

        <plugin>
          <groupId>org.apache.maven.plugins</groupId>
          <artifactId>maven-source-plugin</artifactId>
          <version>3.3.1</version>
          <executions>
            <execution>
              <id>attach-sources</id>
              <phase>verify</phase>
              <goals>
                <goal>jar-no-fork</goal>
              </goals>
            </execution>
          </executions>
        </plugin>

        <plugin>
          <groupId>org.apache.maven.plugins</groupId>
          <artifactId>maven-assembly-plugin</artifactId>
          <version>3.7.1</version>
          <configuration>
            <finalName>apache-plc4x-${project.version}</finalName>
          </configuration>
        </plugin>

        <plugin>
          <groupId>org.apache.maven.plugins</groupId>
          <artifactId>maven-shade-plugin</artifactId>
          <!-- Had to move the rat plugin execution to a phase before the shade plugin is executed to avoid errors -->
          <version>3.6.0</version>
          <configuration>
            <outputFile>
              ${project.build.directory}/${project.artifactId}-${project.version}-uber-jar.${project.packaging}
            </outputFile>
            <transformers>
              <transformer implementation="org.apache.maven.plugins.shade.resource.ServicesResourceTransformer" />
            </transformers>
            <filters>
              <filter>
                <!--
                  These files contain signatures for classes, omit them as in
                  shaded archives this has cause quite some problems in the past.
                -->
                <artifact>*:*</artifact>
                <excludes>
                  <exclude>META-INF/*.SF</exclude>
                  <exclude>META-INF/*.DSA</exclude>
                  <exclude>META-INF/*.RSA</exclude>
                </excludes>
              </filter>
            </filters>
            <dependencyReducedPomLocation>${project.build.directory}/dependency-reduced-pom.xml
            </dependencyReducedPomLocation>
          </configuration>
        </plugin>

        <plugin>
          <groupId>org.apache.maven.plugins</groupId>
          <artifactId>maven-project-info-reports-plugin</artifactId>
          <version>3.9.0</version>
        </plugin>

        <!-- Configure the Site generation -->
        <plugin>
          <groupId>org.apache.maven.plugins</groupId>
          <artifactId>maven-site-plugin</artifactId>
          <!--
            The asciidoctor plugin support for the site plugin 4 will remain in draft until the site plugin
            is officially released in version 4. Till then, we would have to build our own version of the
            draft branch of the plugin. So for now, we'll stay at 3.x.
            https://github.com/asciidoctor/asciidoctor-maven-plugin/pull/685

            It also seems that as soon as we update to 3.20.0 (the next version) the asciidoctor plugin stops
            generating output.
          -->
          <version>${version.maven-site-plugin}</version>

          <configuration>
            <!--templateFile>${session.executionRootDirectory}/src/site/template/site.vm</templateFile-->
            <generateReports>false</generateReports>
            <generateSitemap>false</generateSitemap>
            <relativizeDecorationLinks>false</relativizeDecorationLinks>
            <locales>en</locales>
            <inputEncoding>${project.build.sourceEncoding}</inputEncoding>
            <outputEncoding>${project.reporting.outputEncoding}</outputEncoding>

          </configuration>
        </plugin>

        <plugin>
          <groupId>org.apache.maven.plugins</groupId>
          <artifactId>maven-javadoc-plugin</artifactId>
          <version>3.11.3</version>
          <configuration>
            <!--
              This will suppress the generation of a hidden timestamp at the top of each generated html page
              and hopefully let the site generation nod to too big updates every time.
            -->
            <notimestamp>true</notimestamp>
            <!--
              Set the source level to 8 as otherwise with newer JDKs we're getting trouble.
            -->
            <source>8</source>
            <!--
              Disable the detection of links as we have some artifacts without api-docs and
              the errors were polluting the build output.
            -->
            <detectLinks>false</detectLinks>
            <validateLinks>false</validateLinks>
            <failOnWarnings>false</failOnWarnings>
            <failOnError>false</failOnError>
          </configuration>
        </plugin>

        <plugin>
          <groupId>org.codehaus.mojo</groupId>
          <artifactId>exec-maven-plugin</artifactId>
          <version>3.5.1</version>
        </plugin>

        <plugin>
          <groupId>org.codehaus.mojo</groupId>
          <artifactId>build-helper-maven-plugin</artifactId>
          <version>3.6.1</version>
        </plugin>

        <plugin>
          <groupId>com.googlecode.cmake-maven-project</groupId>
          <artifactId>cmake-maven-plugin</artifactId>
          <!-- Not all versions have all types of binaries deployed -->
          <version>${cmake.version}</version>
        </plugin>

        <plugin>
          <groupId>org.apache.maven.plugins</groupId>
          <artifactId>maven-release-plugin</artifactId>
          <version>3.1.1</version>
          <configuration>
            <!-- Tell the plugin to always release all modules using the same version -->
            <autoVersionSubmodules>true</autoVersionSubmodules>
            <releaseProfiles>apache-release</releaseProfiles>
          </configuration>
        </plugin>

        <plugin>
          <groupId>org.sonarsource.scanner.maven</groupId>
          <artifactId>sonar-maven-plugin</artifactId>
          <version>5.1.0.4751</version>
        </plugin>

        <plugin>
          <groupId>org.apache.maven.plugins</groupId>
          <artifactId>maven-dependency-plugin</artifactId>
          <version>3.8.1</version>
          <dependencies>
            <!--dependency>
              <groupId>org.apache.maven.shared</groupId>
              <artifactId>maven-dependency-analyzer</artifactId>
              <version>1.16.0</version>
            </dependency-->
          </dependencies>
        </plugin>
      </plugins>
    </pluginManagement>
  </build>

  <!-- Make Snapshots of Apache projects available -->
  <repositories>
    <repository>
      <id>aliyun-nexus</id>
      <name>aliyun nexus</name>
      <url>https://maven.aliyun.com/nexus/content/groups/public/</url>
      <releases>
        <enabled>true</enabled>
      </releases>
    </repository>
    <repository>
      <id>spring-milestone</id>
      <name>Spring Milestone</name>
      <url>https://repo.spring.io/milestone</url>
    </repository>
    <repository>
      <id>spring-release</id>
      <name>Spring release</name>
      <url>https://repo.spring.io/release</url>
    </repository>
    <repository>
      <id>central-repository</id>
      <name>Central Repository</name>
      <url>https://repo1.maven.org/maven2/</url>
    </repository>
    <repository>
      <id>sonatype-oss-snapshots</id>
      <name>Sonatype OSS Snapshots Repository</name>
      <url>https://oss.sonatype.org/content/repositories/snapshots</url>
      <snapshots>
        <enabled>true</enabled>
      </snapshots>
    </repository>
    <repository>
      <id>apache-snapshots</id>
      <url>https://repository.apache.org/content/repositories/snapshots</url>
      <releases>
        <enabled>false</enabled>
      </releases>
      <snapshots>
        <enabled>true</enabled>
      </snapshots>
    </repository>
    <!-- When we release stuff like the site skin or the build tools, syncing to Maven Central usually takes some time -->
    <repository>
      <id>apache-releases</id>
      <url>https://repository.apache.org/content/repositories/releases</url>
      <releases>
        <enabled>true</enabled>
      </releases>
      <snapshots>
        <enabled>false</enabled>
      </snapshots>
    </repository>
  </repositories>

  <!-- Make Snapshots of Apache plugins available -->
  <pluginRepositories>
    <pluginRepository>
      <id>aliyun-nexus</id>
      <name>aliyun nexus</name>
      <url>https://maven.aliyun.com/nexus/content/groups/public/</url>
    </pluginRepository>
    <pluginRepository>
      <id>spring-milestone</id>
      <name>Spring Milestone</name>
      <url>https://repo.spring.io/milestone</url>
    </pluginRepository>
    <pluginRepository>
      <id>spring-release</id>
      <name>Spring release</name>
      <url>https://repo.spring.io/release</url>
    </pluginRepository>
    <pluginRepository>
      <id>central-repository</id>
      <name>Central Repository</name>
      <url>https://repo1.maven.org/maven2/</url>
    </pluginRepository>
    <pluginRepository>
      <id>apache-snapshots</id>
      <url>https://repository.apache.org/content/repositories/snapshots</url>
      <releases>
        <enabled>false</enabled>
      </releases>
      <snapshots>
        <enabled>true</enabled>
      </snapshots>
    </pluginRepository>
    <!-- When we release stuff like the site skin or the build tools, syncing to Maven Central usually takes some time -->
    <pluginRepository>
      <id>apache-releases</id>
      <url>https://repository.apache.org/content/repositories/releases</url>
      <releases>
        <enabled>true</enabled>
      </releases>
      <snapshots>
        <enabled>false</enabled>
      </snapshots>
    </pluginRepository>
  </pluginRepositories>

  <profiles>
    <!-- Allows skipping of the pre-flight-check as needed when deploying on jenkins -->
    <profile>
      <id>skip-prerequisite-check</id>
      <activation>
      </activation>
      <build>
        <plugins>
          <!-- Make some additional properties available to simplify keeping some content up to date -->
          <plugin>
            <groupId>org.codehaus.gmaven</groupId>
            <artifactId>groovy-maven-plugin</artifactId>
            <version>2.1.1</version>
            <executions>
              <!-- Do some pre-build checks and report any findings to the user -->
              <execution>
                <id>prerequisite-check</id>
                <phase>validate</phase>
                <goals>
                  <goal>execute</goal>
                </goals>
                <inherited>false</inherited>
                <configuration>
                  <source>
                    print "\nSkipping prerequisite-check\n\n"
                  </source>
                </configuration>
              </execution>
            </executions>
          </plugin>
        </plugins>
      </build>
    </profile>

    <!-- Build PLC4X including the C modules -->
    <profile>
      <id>with-c</id>
      <modules>
        <module>plc4c</module>
      </modules>
    </profile>

    <!-- Build PLC4X including the Go modules -->
    <profile>
      <id>with-go</id>
      <modules>
        <module>plc4go</module>
      </modules>
    </profile>

    <!-- Build PLC4X including the Java modules -->
    <profile>
      <id>with-java</id>
      <modules>
        <module>plc4j</module>
      </modules>
    </profile>

    <!-- Build PLC4X including the .Net modules -->
    <profile>
      <id>with-dotnet</id>
      <modules>
        <module>plc4net</module>
      </modules>
    </profile>

    <!-- Build PLC4X including the Python modules -->
    <profile>
      <id>with-python</id>
      <modules>
        <module>plc4py</module>
      </modules>
    </profile>

    <!-- Profile for linux x86_64 (mainly Intel Processors) (Self-Enabling) -->
    <profile>
      <id>.os-linux-x86_64</id>
      <activation>
        <os>
          <family>unix</family>
          <name>Linux</name>
          <arch>x86_64</arch>
        </os>
      </activation>
      <properties>
        <os.suffix>linux</os.suffix>
        <os.classifier>linux-x86_64</os.classifier>
        <cmake.generator>Unix Makefiles</cmake.generator>
        <python.venv.bin>venv/bin/</python.venv.bin>
        <python.exe.bin>python3</python.exe.bin>
      </properties>
    </profile>
    <!-- Profile for linux amd64 (mainly AMD Processors) (Self-Enabling) -->
    <profile>
      <id>.os-linux-amd64</id>
      <activation>
        <os>
          <family>unix</family>
          <name>Linux</name>
          <arch>amd64</arch>
        </os>
      </activation>
      <properties>
        <os.suffix>linux</os.suffix>
        <os.classifier>linux-amd64</os.classifier>
        <cmake.generator>Unix Makefiles</cmake.generator>
        <python.venv.bin>venv/bin/</python.venv.bin>
        <python.exe.bin>python3</python.exe.bin>
      </properties>
    </profile>
    <!-- Profile for linux aarch64 (mainly newer Mac or Raspberry PI Processors) (Self-Enabling) -->
    <profile>
      <id>.os-linux-aarch64</id>
      <activation>
        <os>
          <family>unix</family>
          <name>Linux</name>
          <arch>aarch64</arch>
        </os>
      </activation>
      <properties>
        <os.suffix>linux</os.suffix>
        <os.classifier>linux-${os.arch}</os.classifier>
        <cmake.generator>Unix Makefiles</cmake.generator>
        <python.venv.bin>venv/bin/</python.venv.bin>
        <python.exe.bin>python3</python.exe.bin>
      </properties>
    </profile>
    <!-- Profile for mac x86_64 (mainly Intel Processors) (Self-Enabling) -->
    <profile>
      <id>.os-mac-x86_64</id>
      <activation>
        <os>
          <family>mac</family>
          <arch>x86_64</arch>
        </os>
      </activation>
      <properties>
        <os.suffix>mac</os.suffix>
        <os.classifier>mac-x86_64</os.classifier>
        <cmake.generator>Unix Makefiles</cmake.generator>
        <python.venv.bin>venv/bin/</python.venv.bin>
        <python.exe.bin>python3</python.exe.bin>
      </properties>
    </profile>
    <!-- Profile for mac aarch64 (mainly AMD Processors) (Self-Enabling) -->
    <profile>
      <id>.os-mac-aarch64</id>
      <activation>
        <os>
          <family>mac</family>
          <arch>aarch64</arch>
        </os>
      </activation>
      <properties>
        <os.suffix>mac</os.suffix>
        <os.classifier>mac-aarch64</os.classifier>
        <cmake.generator>Unix Makefiles</cmake.generator>
        <python.venv.bin>venv/bin/</python.venv.bin>
        <python.exe.bin>python3</python.exe.bin>
      </properties>
    </profile>
    <!-- profile for windows x86_64 (mainly Intel Processors) (Self-Enabling) -->
    <profile>
      <id>.os-windows-x86_64</id>
      <activation>
        <os>
          <family>windows</family>
          <arch>x86_64</arch>
        </os>
      </activation>
      <properties>
        <os.suffix>win</os.suffix>
        <os.classifier>windows-x86_64</os.classifier>
        <cmake.generator>MinGW Makefiles</cmake.generator>
        <python.venv.bin>venv/Scripts/</python.venv.bin>
        <python.exe.bin>python</python.exe.bin>
      </properties>
    </profile>
    <!-- profile for windows amd64 (mainly AMD Processors) (Self-Enabling) -->
    <profile>
      <id>.os-windows-amd64</id>
      <activation>
        <os>
          <family>windows</family>
          <arch>amd64</arch>
        </os>
      </activation>
      <properties>
        <os.suffix>win</os.suffix>
        <os.classifier>windows-amd64</os.classifier>
        <cmake.generator>MinGW Makefiles</cmake.generator>
        <python.venv.bin>venv/Scripts/</python.venv.bin>
        <python.exe.bin>python</python.exe.bin>
      </properties>
    </profile>
    <!-- profile for windows aarch64 (mainly newer Mac or Raspberry PI Processors) (Self-Enabling) -->
    <profile>
      <id>.os-windows-aarch64</id>
      <activation>
        <os>
          <family>windows</family>
          <arch>aarch64</arch>
        </os>
      </activation>
      <properties>
        <os.suffix>win</os.suffix>
        <os.classifier>windows-aarch64</os.classifier>
        <cmake.generator>MinGW Makefiles</cmake.generator>
        <python.venv.bin>venv/Scripts/</python.venv.bin>
        <python.exe.bin>python</python.exe.bin>
      </properties>
    </profile>

    <!--
      This profile is intended to help when having problems with Maven.
      When enabled, it automatically generates an "effective.pom" in the target directory.
      This version is the fully expanded version where all inherited configuration is in
      place and all variables are resolved and profile configuration is included.
    -->
    <profile>
      <id>debug-pom</id>
      <build>
        <plugins>
          <plugin>
            <groupId>org.apache.maven.plugins</groupId>
            <artifactId>maven-help-plugin</artifactId>
            <executions>
              <execution>
                <id>generate-effective-pom</id>
                <phase>compile</phase>
                <goals>
                  <goal>effective-pom</goal>
                </goals>
                <configuration>
                  <output>${project.build.directory}/effective.pom</output>
                </configuration>
              </execution>
            </executions>
          </plugin>
        </plugins>
      </build>
    </profile>

    <!--
      This profile adds some additional configuration that should only be applied when running on jenkins.
    -->
    <profile>
      <id>jenkins-build</id>
      <properties>
        <skip-code-generation-tests>false</skip-code-generation-tests>
        <enable-all-tests>true</enable-all-tests>
        <excluded-test-groups />
      </properties>
    </profile>

    <profile>
      <id>enable-all-checks</id>
      <properties>
        <skip-code-generation-tests>false</skip-code-generation-tests>
        <enable-all-tests>true</enable-all-tests>
        <excluded-test-groups />
      </properties>
    </profile>

    <!--
      This is an experiment to get things working for VSCode (IntelliJ and Maven pick them up automatically)
      Only if a "target/generated-source/plc4x" directory exists, will it be added. With this trick we don't need
      to add this block to every module with generated code. If this causes problems with IntelliJ, Eclipse or Maven
      we should probably come up with some other solution. It might also help people using Eclipse.
     -->
    <profile>
      <id>.add-generated-sources</id>
      <activation>
        <file>
          <!--
            Please don't change "target" to "${project.build.directory}" as profile-activation happens before
            property resolution ... it won't work with a property.
          -->
          <exists>src/main/generated/</exists>
        </file>
      </activation>
      <build>
        <plugins>
          <plugin>
            <groupId>org.codehaus.mojo</groupId>
            <artifactId>build-helper-maven-plugin</artifactId>
            <executions>
              <execution>
                <id>add-plc4x-sources</id>
                <phase>generate-sources</phase>
                <goals>
                  <goal>add-source</goal>
                </goals>
                <configuration>
                  <sources>
                    <source>${project.basedir}/src/main/generated/</source>
                  </sources>
                </configuration>
              </execution>
            </executions>
          </plugin>
        </plugins>
      </build>
    </profile>

    <!--
      This profile extends the default "apache-release" configuration with automatic checksum-
      generation for the release source artifact. It is automatically activated during the
      release build and only needed there.
    -->
    <profile>
      <id>apache-release</id>
      <!-- Ensure these are run as part of a release-build -->
      <properties>
        <skip-code-generation-tests>false</skip-code-generation-tests>
        <skip-dependency-cve-scan>false</skip-dependency-cve-scan>
      </properties>
      <build>
        <plugins>
          <!--
            Create MD5 and SHA512 checksum files for the release artifacts.
          -->
          <plugin>
            <groupId>net.nicoulaj.maven.plugins</groupId>
            <artifactId>checksum-maven-plugin</artifactId>
            <version>1.11</version>
            <!-- Only run this in the root module of the project -->
            <inherited>false</inherited>
            <executions>
              <execution>
                <phase>verify</phase>
                <goals>
                  <goal>files</goal>
                </goals>
                <configuration>
                  <algorithms>
                    <algorithm>SHA-512</algorithm>
                  </algorithms>
                  <includeRelativePath>true</includeRelativePath>
                  <fileSets>
                    <fileSet>
                      <directory>${project.build.directory}</directory>
                      <includes>
                        <include>apache-plc4x-${project.version}-source-release.zip</include>
                      </includes>
                    </fileSet>
                  </fileSets>
                </configuration>
              </execution>
            </executions>
          </plugin>
          <!-- We want to sign the artifact, the POM, and all attached artifacts (except for SHA-512 checksum) -->
          <plugin>
            <groupId>org.apache.maven.plugins</groupId>
            <artifactId>maven-gpg-plugin</artifactId>
            <executions>
              <execution>
                <id>sign-release-artifacts</id>
                <goals>
                  <goal>sign</goal>
                </goals>
                <configuration>
                  <skip>${skip-pgp-signing}</skip>
                </configuration>
              </execution>
            </executions>
          </plugin>
          <plugin>
            <groupId>org.apache.maven.plugins</groupId>
            <artifactId>maven-deploy-plugin</artifactId>
            <executions>
              <execution>
                <id>default-deploy</id>
                <phase>deploy</phase>
                <goals>
                  <goal>deploy</goal>
                </goals>
                <configuration>
                  <altReleaseDeploymentRepository>apache.releases.https::file:/ws/out/.local-artifacts-dir</altReleaseDeploymentRepository>
                </configuration>
              </execution>
            </executions>
          </plugin>
          <!--
            Generate an SBOM for the project
          -->
          <plugin>
            <groupId>org.cyclonedx</groupId>
            <artifactId>cyclonedx-maven-plugin</artifactId>
            <version>2.9.1</version>
            <!-- Only run this in the root module of the project -->
            <inherited>false</inherited>
            <configuration>
              <outputName>apache-${project.artifactId}-${project.version}-sbom</outputName>
            </configuration>
            <executions>
              <execution>
                <phase>package</phase>
                <goals>
                  <goal>makeAggregateBom</goal>
                </goals>
              </execution>
            </executions>
          </plugin>
        </plugins>
      </build>
    </profile>
  </profiles>

</project><|MERGE_RESOLUTION|>--- conflicted
+++ resolved
@@ -30,11 +30,7 @@
 
   <groupId>org.apache.plc4x</groupId>
   <artifactId>plc4x-parent</artifactId>
-<<<<<<< HEAD
-  <version>0.12.1-SNAPSHOT</version>
-=======
   <version>0.14.0-SNAPSHOT</version>
->>>>>>> d26aafba
   <packaging>pom</packaging>
 
   <name>PLC4X</name>
@@ -97,11 +93,7 @@
 
     <!-- Timestamp for the reproducible builds -->
     <maven.build.timestamp.format>yyyy-MM-dd'T'HH:mm:ss'Z'</maven.build.timestamp.format>
-<<<<<<< HEAD
-    <project.build.outputTimestamp>2024-02-16T15:57:46Z</project.build.outputTimestamp>
-=======
     <project.build.outputTimestamp>2025-08-02T13:55:11Z</project.build.outputTimestamp>
->>>>>>> d26aafba
 
     <!-- Exclude all generated code -->
     <sonar.exclusions>**/generated-sources</sonar.exclusions>
