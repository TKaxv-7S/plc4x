<?xml version="1.0" encoding="UTF-8"?>
<!--
  Licensed to the Apache Software Foundation (ASF) under one
  or more contributor license agreements.  See the NOTICE file
  distributed with this work for additional information
  regarding copyright ownership.  The ASF licenses this file
  to you under the Apache License, Version 2.0 (the
  "License"); you may not use this file except in compliance
  with the License.  You may obtain a copy of the License at

      https://www.apache.org/licenses/LICENSE-2.0

  Unless required by applicable law or agreed to in writing,
  software distributed under the License is distributed on an
  "AS IS" BASIS, WITHOUT WARRANTIES OR CONDITIONS OF ANY
  KIND, either express or implied.  See the License for the
  specific language governing permissions and limitations
  under the License.
  -->
<project xmlns="http://maven.apache.org/POM/4.0.0" xmlns:xsi="http://www.w3.org/2001/XMLSchema-instance" xsi:schemaLocation="http://maven.apache.org/POM/4.0.0 http://maven.apache.org/xsd/maven-4.0.0.xsd">

  <modelVersion>4.0.0</modelVersion>

  <parent>
    <groupId>org.apache.plc4x</groupId>
    <artifactId>plc4x-protocols</artifactId>
<<<<<<< HEAD
    <version>0.12.1-SNAPSHOT</version>
=======
    <version>0.14.0-SNAPSHOT</version>
>>>>>>> d26aafba
  </parent>

  <artifactId>plc4x-protocols-bacnetip</artifactId>

  <name>Protocols: BACNet/IP</name>
  <description>Base protocol specifications for the BACNet/IP protocol</description>

  <properties>
<<<<<<< HEAD
    <project.build.outputTimestamp>2024-02-16T15:57:46Z</project.build.outputTimestamp>
=======
    <project.build.outputTimestamp>2025-08-02T13:55:11Z</project.build.outputTimestamp>
>>>>>>> d26aafba
  </properties>

  <build>
    <resources>
      <resource>
        <directory>src/main/generated</directory>
      </resource>
      <resource>
        <directory>src/main/resources</directory>
      </resource>
    </resources>
  </build>

  <dependencies>
    <dependency>
      <groupId>org.apache.plc4x</groupId>
      <artifactId>plc4x-code-generation-protocol-base-mspec</artifactId>
<<<<<<< HEAD
      <version>0.12.1-SNAPSHOT</version>
=======
      <version>0.14.0-SNAPSHOT</version>
>>>>>>> d26aafba
    </dependency>

    <dependency>
      <groupId>ch.qos.logback</groupId>
      <artifactId>logback-classic</artifactId>
      <scope>test</scope>
    </dependency>
  </dependencies>

  <profiles>
    <profile>
      <id>update-generated-code</id>
      <build>
        <plugins>
          <!-- Fetch the vendor ids which will be used to translate vendor ids to readable names -->
          <!--
            We're intentionally not using the download plugin as this would either download only once
            and not get any updates or it would try downloading for every build. This however might result
            in getting banned on the bacnet server.

            So this script makes sure the bacnet-vendorid.mspec is updated at most every 24h
          -->
          <plugin>
            <groupId>org.codehaus.gmavenplus</groupId>
            <artifactId>gmavenplus-plugin</artifactId>
            <version>4.2.1</version>
            <executions>
              <!-- Do some pre-build checks and report any findings to the user -->
              <execution>
                <id>fetch-bacnet-vendor-ids</id>
                <phase>generate-resources</phase>
                <goals>
                  <goal>execute</goal>
                </goals>
                <configuration>
                  <scripts>
                    <script>${project.basedir}/src/main/script/getVendorIds.groovy</script>
                  </scripts>
                </configuration>
              </execution>
              <execution>
                <id>generate-tagged-enums</id>
                <phase>generate-resources</phase>
                <goals>
                  <goal>execute</goal>
                </goals>
                <configuration>
                  <scripts>
                    <script>${project.basedir}/src/main/script/produceTaggedEnums.groovy</script>
                  </scripts>
                </configuration>
              </execution>
              <execution>
                <id>generate-tagged-private-enums</id>
                <phase>generate-resources</phase>
                <goals>
                  <goal>execute</goal>
                </goals>
                <configuration>
                  <scripts>
                    <script>${project.basedir}/src/main/script/produceTaggedPrivateEnums.groovy</script>
                  </scripts>
                </configuration>
              </execution>
              <execution>
                <id>generate-tagged-bit-strings</id>
                <phase>generate-resources</phase>
                <goals>
                  <goal>execute</goal>
                </goals>
                <configuration>
                  <scripts>
                    <script>${project.basedir}/src/main/script/produceTaggedBitStrings.groovy</script>
                  </scripts>
                </configuration>
              </execution>
            </executions>
            <dependencies>
              <dependency>
                <groupId>org.apache.groovy</groupId>
                <artifactId>groovy</artifactId>
                <version>${groovy.version}</version>
              </dependency>
              <dependency>
                <groupId>org.apache.groovy</groupId>
                <artifactId>groovy-templates</artifactId>
                <version>${groovy.version}</version>
              </dependency>
              <dependency>
                <groupId>org.apache.groovy</groupId>
                <artifactId>groovy-ant</artifactId>
                <version>${groovy.version}</version>
              </dependency>
              <dependency>
                <groupId>org.jsoup</groupId>
                <artifactId>jsoup</artifactId>
                <version>1.21.1</version>
              </dependency>
            </dependencies>
          </plugin>

          <plugin>
            <artifactId>maven-surefire-plugin</artifactId>
            <configuration>
              <excludedGroups>just-output</excludedGroups>
            </configuration>
          </plugin>
        </plugins>
      </build>
    </profile>
  </profiles>

</project><|MERGE_RESOLUTION|>--- conflicted
+++ resolved
@@ -24,11 +24,7 @@
   <parent>
     <groupId>org.apache.plc4x</groupId>
     <artifactId>plc4x-protocols</artifactId>
-<<<<<<< HEAD
-    <version>0.12.1-SNAPSHOT</version>
-=======
     <version>0.14.0-SNAPSHOT</version>
->>>>>>> d26aafba
   </parent>
 
   <artifactId>plc4x-protocols-bacnetip</artifactId>
@@ -37,11 +33,7 @@
   <description>Base protocol specifications for the BACNet/IP protocol</description>
 
   <properties>
-<<<<<<< HEAD
-    <project.build.outputTimestamp>2024-02-16T15:57:46Z</project.build.outputTimestamp>
-=======
     <project.build.outputTimestamp>2025-08-02T13:55:11Z</project.build.outputTimestamp>
->>>>>>> d26aafba
   </properties>
 
   <build>
@@ -59,11 +51,7 @@
     <dependency>
       <groupId>org.apache.plc4x</groupId>
       <artifactId>plc4x-code-generation-protocol-base-mspec</artifactId>
-<<<<<<< HEAD
-      <version>0.12.1-SNAPSHOT</version>
-=======
       <version>0.14.0-SNAPSHOT</version>
->>>>>>> d26aafba
     </dependency>
 
     <dependency>
