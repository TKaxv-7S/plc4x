--- conflicted
+++ resolved
@@ -56,10 +56,6 @@
   <dependencies>
     <dependency>
       <groupId>org.apache.plc4x</groupId>
-<<<<<<< HEAD
-      <artifactId>plc4j-utils-driver-base-java</artifactId>
-      <version>0.7.0-SNAPSHOT</version>
-=======
       <artifactId>plc4j-api</artifactId>
       <version>0.7.0-SNAPSHOT</version>
     </dependency>
@@ -84,7 +80,6 @@
     <dependency>
       <groupId>commons-beanutils</groupId>
       <artifactId>commons-beanutils</artifactId>
->>>>>>> 7e01b5dd
     </dependency>
     <dependency>
       <groupId>com.fasterxml.jackson.core</groupId>
