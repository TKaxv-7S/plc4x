--- conflicted
+++ resolved
@@ -103,18 +103,14 @@
                 // Create a new random value.
                 plc4c_response_value_item *value_item = malloc(sizeof(plc4c_response_value_item));
                 value_item->item = (plc4c_item *) cur_item;
-<<<<<<< HEAD
                 // create the plc4c_data
                 // if this were a custom type we could set a custom destroy method
                 // we can also set a custom printf method
                 value_item->value = plc4c_data_create_uint_data(arc4random());
-=======
                 value_item->response_code = PLC4C_RESPONSE_CODE_OK;
                 uint32_t *random_value = malloc(sizeof(uint32_t));
                 *random_value = arc4random();
-                value_item->value = random_value;
-
->>>>>>> e4eb2bc6
+
                 // Add the value to the response.
                 plc4c_utils_list_insert_tail_value(read_response->items, value_item);
                 cur_element = cur_element->next;
@@ -340,20 +336,10 @@
     return OK;
 }
 
-<<<<<<< HEAD
-void free_read_item(plc4c_list_element *read_item_element) {
-  plc4c_value_item *value_item = (plc4c_value_item*)read_item_element->value;
-  plc4c_data_delete(value_item->value);
-  read_item_element->value = NULL;
-=======
 void free_read_response_item(plc4c_list_element *read_item_element) {
     plc4c_response_value_item *value_item = (plc4c_response_value_item *) read_item_element->value;
-    // do not delete the plc4c_item
-    // we also, in THIS case don't delete the random value which isn't really
-    // a pointer
-    //free(value_item->value);
+    plc4c_data_delete(value_item->value);
     value_item->value = NULL;
->>>>>>> e4eb2bc6
 }
 
 void plc4c_driver_simulated_free_read_response(plc4c_read_response *response) {
@@ -361,8 +347,6 @@
     plc4c_utils_list_delete_elements(response->items, &free_read_response_item);
 }
 
-<<<<<<< HEAD
-=======
 void free_write_response_item(plc4c_list_element *write_item_element) {
     plc4c_response_value_item *value_item = (plc4c_response_value_item *) write_item_element->value;
     // do not delete the plc4c_item
@@ -378,7 +362,6 @@
 }
 
 
->>>>>>> e4eb2bc6
 plc4c_driver *plc4c_driver_simulated_create() {
     plc4c_driver *driver = (plc4c_driver *) malloc(sizeof(plc4c_driver));
     driver->protocol_code = "simulated";
