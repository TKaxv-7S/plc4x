--- conflicted
+++ resolved
@@ -33,11 +33,7 @@
   <dependencies>
     <dependency>
       <groupId>org.apache.plc4x</groupId>
-<<<<<<< HEAD
-      <artifactId>plc4j-utils-driver-base-java</artifactId>
-=======
       <artifactId>plc4j-spi</artifactId>
->>>>>>> 7e01b5dd
       <version>0.7.0-SNAPSHOT</version>
     </dependency>
 
@@ -50,25 +46,6 @@
       <artifactId>commons-compress</artifactId>
       <version>1.19</version>
     </dependency>
-<<<<<<< HEAD
-
-    <dependency>
-      <groupId>org.apache.plc4x</groupId>
-      <artifactId>plc4x-build-utils-language-java</artifactId>
-      <version>0.7.0-SNAPSHOT</version>
-      <!-- Scope is 'provided' as this way it's not shipped with the driver -->
-      <scope>provided</scope>
-    </dependency>
-
-    <dependency>
-      <groupId>org.apache.plc4x</groupId>
-      <artifactId>plc4x-protocols-knxnetip</artifactId>
-      <version>0.7.0-SNAPSHOT</version>
-      <!-- Scope is 'provided' as this way it's not shipped with the driver -->
-      <scope>provided</scope>
-    </dependency>
-=======
->>>>>>> 7e01b5dd
   </dependencies>
 
 </project>