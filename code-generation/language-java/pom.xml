<?xml version="1.0" encoding="UTF-8"?>
<!--
  Licensed to the Apache Software Foundation (ASF) under one
  or more contributor license agreements.  See the NOTICE file
  distributed with this work for additional information
  regarding copyright ownership.  The ASF licenses this file
  to you under the Apache License, Version 2.0 (the
  "License"); you may not use this file except in compliance
  with the License.  You may obtain a copy of the License at

      https://www.apache.org/licenses/LICENSE-2.0

  Unless required by applicable law or agreed to in writing,
  software distributed under the License is distributed on an
  "AS IS" BASIS, WITHOUT WARRANTIES OR CONDITIONS OF ANY
  KIND, either express or implied.  See the License for the
  specific language governing permissions and limitations
  under the License.
  -->
<project xmlns="http://maven.apache.org/POM/4.0.0" xmlns:xsi="http://www.w3.org/2001/XMLSchema-instance" xsi:schemaLocation="http://maven.apache.org/POM/4.0.0 http://maven.apache.org/xsd/maven-4.0.0.xsd">

  <modelVersion>4.0.0</modelVersion>

  <parent>
    <groupId>org.apache.plc4x</groupId>
    <artifactId>plc4x-code-generation</artifactId>
<<<<<<< HEAD
    <version>0.9.0</version>
=======
    <version>0.10.0</version>
>>>>>>> cac82545
  </parent>

  <artifactId>plc4x-code-generation-language-java</artifactId>

  <name>Code-Generation: Language: Java</name>
  <description>Code generation template for generating Java code</description>

  <build>
    <plugins>
      <plugin>
        <groupId>org.apache.maven.plugins</groupId>
        <artifactId>maven-invoker-plugin</artifactId>
        <executions>
          <execution>
            <id>integration-test</id>
            <goals>
              <!-- Install the current project artifacts into the maven local repo, so they can be used in the test -->
              <goal>install</goal>
              <!-- Execute the maven builds defines in src/test/resources -->
              <goal>integration-test</goal>
              <!-- Checks the results of the maven builds -->
              <goal>verify</goal>
            </goals>
            <configuration>
              <skipInvocation>${skip-code-generation-tests}</skipInvocation>
              <debug>true</debug>
<<<<<<< HEAD
=======
              <streamLogsOnFailures>true</streamLogsOnFailures>
>>>>>>> cac82545
              <localRepositoryPath>${project.build.directory}/local-repo</localRepositoryPath>
              <projectsDirectory>src/test/resources</projectsDirectory>
              <cloneProjectsTo>${project.build.directory}/integration-tests</cloneProjectsTo>
              <settingsFile>src/test/resources/settings.xml</settingsFile>
              <extraArtifacts>
                <extraArtifact>org.apache.plc4x.plugins:plc4x-code-generation-language-base:${plc4x-code-generation.version}</extraArtifact>
                <extraArtifact>org.apache.plc4x.plugins:plc4x-maven-plugin:${plc4x-code-generation.version}</extraArtifact>
                <extraArtifact>org.apache.plc4x.plugins:plc4x-code-generation-protocol-base:${plc4x-code-generation.version}</extraArtifact>
                <extraArtifact>org.apache.plc4x.plugins:plc4x-code-generation-types-base:${plc4x-code-generation.version}</extraArtifact>
              </extraArtifacts>
              <pomIncludes>
                <pomInclude>*/pom.xml</pomInclude>
              </pomIncludes>
              <!-- The goals we will be executing in the test-projects -->
              <goals>
                <goal>test</goal>
              </goals>
            </configuration>
          </execution>
        </executions>
      </plugin>
    </plugins>
  </build>

  <dependencies>
    <!-- We are using the Freemarker module to generate Java code -->
    <dependency>
      <groupId>org.apache.plc4x</groupId>
      <artifactId>plc4x-code-generation-language-base-freemarker</artifactId>
<<<<<<< HEAD
      <version>0.9.0</version>
=======
      <version>0.10.0</version>
    </dependency>
    <dependency>
      <groupId>org.apache.plc4x</groupId>
      <artifactId>plc4x-code-generation-protocol-base-mspec</artifactId>
      <version>0.10.0</version>
>>>>>>> cac82545
    </dependency>

    <dependency>
      <groupId>org.apache.plc4x.plugins</groupId>
      <artifactId>plc4x-code-generation-types-base</artifactId>
    </dependency>

    <dependency>
      <groupId>org.freemarker</groupId>
      <artifactId>freemarker</artifactId>
    </dependency>
    <dependency>
      <groupId>org.apache.commons</groupId>
      <artifactId>commons-text</artifactId>
    </dependency>
    <dependency>
<<<<<<< HEAD
      <groupId>org.apache.plc4x</groupId>
      <artifactId>plc4x-code-generation-protocol-base-mspec</artifactId>
      <version>0.9.0</version>
      <scope>compile</scope>
=======
      <groupId>com.google.googlejavaformat</groupId>
      <artifactId>google-java-format</artifactId>
>>>>>>> cac82545
    </dependency>

    <!-- Make sure the dependencies of the module are built first -->
    <dependency>
      <groupId>org.apache.plc4x</groupId>
      <artifactId>plc4j-api</artifactId>
<<<<<<< HEAD
      <version>0.9.0</version>
=======
      <version>0.10.0</version>
>>>>>>> cac82545
      <scope>test</scope>
    </dependency>
    <dependency>
      <groupId>org.apache.plc4x</groupId>
      <artifactId>plc4j-spi</artifactId>
<<<<<<< HEAD
      <version>0.9.0</version>
=======
      <version>0.10.0</version>
>>>>>>> cac82545
      <scope>test</scope>
    </dependency>
    <dependency>
      <groupId>org.apache.plc4x</groupId>
      <artifactId>plc4j-transport-tcp</artifactId>
<<<<<<< HEAD
      <version>0.9.0</version>
=======
      <version>0.10.0</version>
>>>>>>> cac82545
      <scope>test</scope>
    </dependency>
    <dependency>
      <groupId>org.apache.plc4x</groupId>
      <artifactId>plc4j-utils-test-utils</artifactId>
<<<<<<< HEAD
      <version>0.9.0</version>
=======
      <version>0.10.0</version>
>>>>>>> cac82545
      <scope>test</scope>
    </dependency>
    <dependency>
      <groupId>org.apache.plc4x</groupId>
      <artifactId>plc4x-code-generation-protocol-test</artifactId>
<<<<<<< HEAD
      <version>0.9.0</version>
=======
      <version>0.10.0</version>
>>>>>>> cac82545
      <scope>test</scope>
    </dependency>
    <dependency>
      <groupId>org.apache.plc4x</groupId>
      <artifactId>plc4x-code-generation-protocol-test</artifactId>
<<<<<<< HEAD
      <version>0.9.0</version>
=======
      <version>0.10.0</version>
>>>>>>> cac82545
      <classifier>tests</classifier>
      <type>test-jar</type>
      <scope>test</scope>
    </dependency>
  </dependencies>

</project><|MERGE_RESOLUTION|>--- conflicted
+++ resolved
@@ -24,11 +24,7 @@
   <parent>
     <groupId>org.apache.plc4x</groupId>
     <artifactId>plc4x-code-generation</artifactId>
-<<<<<<< HEAD
-    <version>0.9.0</version>
-=======
     <version>0.10.0</version>
->>>>>>> cac82545
   </parent>
 
   <artifactId>plc4x-code-generation-language-java</artifactId>
@@ -55,10 +51,7 @@
             <configuration>
               <skipInvocation>${skip-code-generation-tests}</skipInvocation>
               <debug>true</debug>
-<<<<<<< HEAD
-=======
               <streamLogsOnFailures>true</streamLogsOnFailures>
->>>>>>> cac82545
               <localRepositoryPath>${project.build.directory}/local-repo</localRepositoryPath>
               <projectsDirectory>src/test/resources</projectsDirectory>
               <cloneProjectsTo>${project.build.directory}/integration-tests</cloneProjectsTo>
@@ -88,16 +81,12 @@
     <dependency>
       <groupId>org.apache.plc4x</groupId>
       <artifactId>plc4x-code-generation-language-base-freemarker</artifactId>
-<<<<<<< HEAD
-      <version>0.9.0</version>
-=======
       <version>0.10.0</version>
     </dependency>
     <dependency>
       <groupId>org.apache.plc4x</groupId>
       <artifactId>plc4x-code-generation-protocol-base-mspec</artifactId>
       <version>0.10.0</version>
->>>>>>> cac82545
     </dependency>
 
     <dependency>
@@ -114,76 +103,45 @@
       <artifactId>commons-text</artifactId>
     </dependency>
     <dependency>
-<<<<<<< HEAD
-      <groupId>org.apache.plc4x</groupId>
-      <artifactId>plc4x-code-generation-protocol-base-mspec</artifactId>
-      <version>0.9.0</version>
-      <scope>compile</scope>
-=======
       <groupId>com.google.googlejavaformat</groupId>
       <artifactId>google-java-format</artifactId>
->>>>>>> cac82545
     </dependency>
 
     <!-- Make sure the dependencies of the module are built first -->
     <dependency>
       <groupId>org.apache.plc4x</groupId>
       <artifactId>plc4j-api</artifactId>
-<<<<<<< HEAD
-      <version>0.9.0</version>
-=======
       <version>0.10.0</version>
->>>>>>> cac82545
       <scope>test</scope>
     </dependency>
     <dependency>
       <groupId>org.apache.plc4x</groupId>
       <artifactId>plc4j-spi</artifactId>
-<<<<<<< HEAD
-      <version>0.9.0</version>
-=======
       <version>0.10.0</version>
->>>>>>> cac82545
       <scope>test</scope>
     </dependency>
     <dependency>
       <groupId>org.apache.plc4x</groupId>
       <artifactId>plc4j-transport-tcp</artifactId>
-<<<<<<< HEAD
-      <version>0.9.0</version>
-=======
       <version>0.10.0</version>
->>>>>>> cac82545
       <scope>test</scope>
     </dependency>
     <dependency>
       <groupId>org.apache.plc4x</groupId>
       <artifactId>plc4j-utils-test-utils</artifactId>
-<<<<<<< HEAD
-      <version>0.9.0</version>
-=======
       <version>0.10.0</version>
->>>>>>> cac82545
       <scope>test</scope>
     </dependency>
     <dependency>
       <groupId>org.apache.plc4x</groupId>
       <artifactId>plc4x-code-generation-protocol-test</artifactId>
-<<<<<<< HEAD
-      <version>0.9.0</version>
-=======
       <version>0.10.0</version>
->>>>>>> cac82545
       <scope>test</scope>
     </dependency>
     <dependency>
       <groupId>org.apache.plc4x</groupId>
       <artifactId>plc4x-code-generation-protocol-test</artifactId>
-<<<<<<< HEAD
-      <version>0.9.0</version>
-=======
       <version>0.10.0</version>
->>>>>>> cac82545
       <classifier>tests</classifier>
       <type>test-jar</type>
       <scope>test</scope>
