<!--
  Licensed to the Apache Software Foundation (ASF) under one
  or more contributor license agreements.  See the NOTICE file
  distributed with this work for additional information
  regarding copyright ownership.  The ASF licenses this file
  to you under the Apache License, Version 2.0 (the
  "License"); you may not use this file except in compliance
  with the License.  You may obtain a copy of the License at

      https://www.apache.org/licenses/LICENSE-2.0

  Unless required by applicable law or agreed to in writing,
  software distributed under the License is distributed on an
  "AS IS" BASIS, WITHOUT WARRANTIES OR CONDITIONS OF ANY
  KIND, either express or implied.  See the License for the
  specific language governing permissions and limitations
  under the License.
  -->
[![Maven central](https://img.shields.io/maven-central/v/org.apache.plc4x/plc4j-api.svg)](https://img.shields.io/maven-central/v/org.apache.plc4x/plc4j-api.svg)
[![License](https://img.shields.io/github/license/apache/plc4x.svg)](https://www.apache.org/licenses/LICENSE-2.0)
[![Jenkins Build Status](https://ci-builds.apache.org/job/PLC4X/job/PLC4X/job/develop/badge/icon)](https://ci-builds.apache.org/job/PLC4X/job/PLC4X/job/develop/)
[![Last commit](https://img.shields.io/github/last-commit/apache/plc4x.svg)]()
[![Twitter](https://img.shields.io/twitter/follow/ApachePLC4X.svg?label=Follow&style=social)](https://twitter.com/ApachePLC4X)
[![Java Platform compatibility](https://github.com/apache/plc4x/actions/workflows/java-platform.yml/badge.svg)](https://github.com/apache/plc4x/actions/workflows/java-platform.yml)
[![Go Platform compatibility](https://github.com/apache/plc4x/actions/workflows/go-platform.yml/badge.svg)](https://github.com/apache/plc4x/actions/workflows/go-platform.yml)
[![C Platform compatibility](https://github.com/apache/plc4x/actions/workflows/c-platform.yml/badge.svg)](https://github.com/apache/plc4x/actions/workflows/c-platform.yml)
[![Python Platform Compatibility](https://github.com/apache/plc4x/actions/workflows/python-platform.yml/badge.svg)](https://github.com/apache/plc4x/actions/workflows/python-platform.yml)

<h1 align="center">
  <br>
   <a href="https://plc4x.apache.org"><img src="https://plc4x.apache.org/images/apache_plc4x_logo.png" 
   alt="Apache PLC4X Logo" title="Apache PLC4X Logo"/></a>
  <br>
</h1>
<h3 align="center">The Industrial IoT adapter</h3>
<h4 align="center">The ultimate goal of PLC4X is to create a set of libraries, that allow unified access to any type of
 PLC</h4>

***

# Table of contents

  * [About PLC4X](#about-apache-plc4x)
  * [Getting Started](#getting-started)
  * [Developers](#developers)
  * [Community](#community)
  * [Contributing](#contributing)
  * [Licensing](#licensing)

***

## About Apache PLC4X

Apache PLC4X is an effort to create a set of libraries for communicating with industrial grade programmable logic controllers (PLCs) in a uniform way.
We are planning on shipping libraries for usage in:

1. Java
2. Go
3. C (not ready for usage)
4. Python (not ready for usage)
5. C# (.Net) (not ready for usage - abandoned)

PLC4X also integrates with other Apache projects, such as:

* [Apache Calcite](https://calcite.apache.org/)
* [Apache Camel](https://camel.apache.org/)
* [Apache Kafka-Connect](https://kafka.apache.org)
* [Apache Karaf](https://karaf.apache.org/)
* [Apache NiFi](https://nifi.apache.org/)

And brings stand-alone (Java) utils like:

* OPC-UA Server: Enables you to communicate with legacy devices using PLC4X with OPC-UA.
* PLC4X Server: Enables you to communicate with a central PLC4X Server which then communicates with devices via PLC4X.

It also provides (Java) tools for usage inside an application:

* Connection Cache: New implementation of our framework for re-using and sharing PLC-connections 
* Connection Pool: Old implementation of our framework for re-using and sharing PLC-connections
* OPM: Object-Plc-Mapping: Allows binding PLC fields to properties in java POJOs similar to JPA
* Scraper: Utility to do scheduled and repeated data collection.

## Getting started

Depending on the programming language, the usage will differ, therefore please go to the 
[Getting Started](https://plc4x.apache.org/users/gettingstarted.html) on the PLC4X website to look up 
the language of choice.

### Java

NOTE: Currently the Java version which supports building of all parts of Apache PLC4X is at least Java 11 (Currently with Java 19 the Apache Kafka integration module is excluded from the build as the plugins it requires are incompatible with this version)

See the PLC4J user guide on the website to start using PLC4X in your Java application:
[https://plc4x.apache.org/users/getting-started/plc4j.html](https://plc4x.apache.org/users/getting-started/plc4j.html)

## Developers

### Environment

Currently, the project is configured to require the following software:

1. Java 11 JDK: For running Maven in general as well as compiling the Java and Scala modules `JAVA_HOME` configured to point to that.
2. Git (even when working on the source distribution)
3. (Optional, for running all tests) libpcap/Npcap for raw socket tests in Java or use of `passive-mode` drivers
4. (Optional, for building the website) [Graphviz](https://www.graphviz.org/) : For generating the graphs in the documentation

WARNING: The code generation uses a utility which requires some additional VM settings. When running a build from the root, the settings in the `.mvn/jvm.config` are automatically applied. When building only a sub-module, it is important to set the vm args: `--add-exports jdk.compiler/com.sun.tools.javac.api=ALL-UNNAMED --add-exports jdk.compiler/com.sun.tools.javac.file=ALL-UNNAMED --add-exports jdk.compiler/com.sun.tools.javac.parser=ALL-UNNAMED --add-exports jdk.compiler/com.sun.tools.javac.tree=ALL-UNNAMED --add-exports jdk.compiler/com.sun.tools.javac.util=ALL-UNNAMED`. In Intellij for example set these in the IDE settings under: Preferences | Build, Execution, Deployment | Build Tools | Maven | Runner: JVM Options.

A more detailed description is available on our website:

https://plc4x.apache.org/developers/preparing/index.html

#### For building `PLC4C` we also need:

All requirements are retrieved by the build itself

#### For building `PLC4Go` we also need:

All requirements are retrieved by the build itself

#### For building `PLC4Py` we also need:

1. Python 3.7 or higher
2. Python pyenv

#### For building `PLC4Net` we also need:

1. DotNet SDK 6.0

With this setup you will be able to build the Java part of PLC4X.

The when doing a full build, we automatically run a prerequisite check and fail the build with an explanation, if not all requirements are meet.

<<<<<<< HEAD
=======
### Building with Docker

If you don't want to bother setting up the environment on your normal system, and you have Docker installed, you can also build everything in a Docker container:

```
   docker compose up
```

This will build a local Docker container able to build all parts of PLC4X and will run a maven build of the local directory inside this container.

The default build will run a local release-build, so it can also be used to ensure reproducible builds when releasing.

Per default will it store files locally:
- Downloaded maven artifacts will go to `out/.repository`
- Deployed artifacts will go to `out/.local-snapshots-dir`

The reason for this is, that otherwise the artifacts would be packaged in with the source-release artifact, resulting in a 12GB or more zip archive.
However, saving it in the main `target` directory would make the build delete the local repo every time a `mvn clean` is run. 
The `out` directory however is excluded per default from the assembly descriptor, and therefore it is not included in the source zim.

>>>>>>> d22042ef
### Getting Started

You must have at least Java 11 installed on your system and connectivity to Maven Central
(for downloading external third party dependencies). Maven 3.6 is required to build, so be sure it's installed and available on your system.

NOTE: When using Java 19 currently the Apache Kafka integration module is excluded from the build as one of the plugins it requires has proven to be incompatible with this version. 

NOTE: There is a convenience Maven-Wrapper installed in the repo, when used, this automatically downloads and installs Maven. If you want to use this, please use `./mvnw` or `mvnw` instead of the normal `mvn` command.

NOTE: When running from sources-zip, the `mvnw` might not be executable on `Mac` or `Linux`. This can easily be fixed by running the following command in the directory.

```
$ chmod +x mvnw
```

NOTE: If you are working on a `Windows` system, please use `mvnw.cmd` instead of `./mvnw` in the following build commands.

Build PLC4X Java jars and install them in your local maven repository

```
./mvnw install
```

You can now construct Java applications that use PLC4X. The PLC4X examples
are a good place to start and are available inside the `plc4j/examples`
directory.

The `Go` drivers can be built by enabling the `with-go` profile:

```
./mvnw -P with-go install 
```

The `C# / .Net` implementation is currently in a `work in progress` state.
In order to be able to build the `C# / .Net` module, you currently need to activate the:
`with-dotnet` profiles.

```
./mvnw -P with-dotnet install
```

The Python implementation is currently in a somewhat unclean state and still needs refactoring.
In order to be able to build the Python module, you currently need to activate the:
`with-sandbox` and `with-python` profiles.

```
./mvnw -P with-sandbox,with-python install
```

In order to build everything the following command should work:

```
./mvnw -P with-c,with-go,with-python,with-sandbox install
```

## Community

Join the PLC4X community by using one of the following channels. We'll be glad to help!

### Mailing Lists

Subscribe to the following mailing lists: 
* Apache PLC4X Developer List: [dev-subscribe@plc4x.apache.org](mailto:dev-subscribe@plc4x.apache.org)
* Apache PLC4X Commits List: [commits-subscribe@plc4x.apache.org](mailto:commits-subscribe@plc4x.apache.org)
* Apache PLC4X Jira Notification List: [issues-subscribe@plc4x.apache.org](mailto:issues-subscribe@plc4x.apache.org)

See also: [https://plc4x.apache.org/mailing-lists.html](https://plc4x.apache.org/mailing-lists.html)

### Twitter

Get the latest PLC4X news on Twitter: [https://twitter.com/ApachePlc4x](https://twitter.com/ApachePlc4x)

## Contributing

There are multiple forms in which you can become involved with the PLC4X project.

These are, but are not limited to:

* Providing information and insights
* Testing PLC4X and providing feedback
* Submitting Pull Requests
* Filing Bug-Reports
* Active communication on our mailing lists
* Promoting the project (articles, blog posts, talks at conferences)
* Documentation

We are a very friendly bunch so don’t be afraid to step forward.
If you'd like to contribute to PLC4X, have a look at our 
[contribution guide](https://plc4x.apache.org/developers/contributing.html)!

## Licensing

Apache PLC4X is released under the Apache License Version 2.0.<|MERGE_RESOLUTION|>--- conflicted
+++ resolved
@@ -131,8 +131,6 @@
 
 The when doing a full build, we automatically run a prerequisite check and fail the build with an explanation, if not all requirements are meet.
 
-<<<<<<< HEAD
-=======
 ### Building with Docker
 
 If you don't want to bother setting up the environment on your normal system, and you have Docker installed, you can also build everything in a Docker container:
@@ -153,7 +151,6 @@
 However, saving it in the main `target` directory would make the build delete the local repo every time a `mvn clean` is run. 
 The `out` directory however is excluded per default from the assembly descriptor, and therefore it is not included in the source zim.
 
->>>>>>> d22042ef
 ### Getting Started
 
 You must have at least Java 11 installed on your system and connectivity to Maven Central
