<?xml version="1.0" encoding="UTF-8"?>
<!--

  Licensed to the Apache Software Foundation (ASF) under one or more
  contributor license agreements.  See the NOTICE file distributed with
  this work for additional information regarding copyright ownership.
  The ASF licenses this file to You under the Apache License, Version 2.0
  (the "License"); you may not use this file except in compliance with
  the License.  You may obtain a copy of the License at

      http://www.apache.org/licenses/LICENSE-2.0

  Unless required by applicable law or agreed to in writing, software
  distributed under the License is distributed on an "AS IS" BASIS,
  WITHOUT WARRANTIES OR CONDITIONS OF ANY KIND, either express or implied.
  See the License for the specific language governing permissions and
  limitations under the License.

-->
<project xmlns="http://maven.apache.org/POM/4.0.0" xmlns:xsi="http://www.w3.org/2001/XMLSchema-instance"
         xsi:schemaLocation="http://maven.apache.org/POM/4.0.0 http://maven.apache.org/xsd/maven-4.0.0.xsd">

  <modelVersion>4.0.0</modelVersion>

  <parent>
    <groupId>org.apache.plc4x</groupId>
    <artifactId>integrations</artifactId>
    <version>0.0.1-SNAPSHOT</version>
  </parent>

  <artifactId>apache-edgent</artifactId>
  <version>0.0.1-SNAPSHOT</version>

  <name>Integrations: Apache Edgent</name>
  <description>Integration module for integrating PLC4X into Apache Edgent.</description>

<<<<<<< HEAD
  <dependencies>
    <dependency>
      <groupId>org.apache.plx4x</groupId>
      <artifactId>plc4j-api</artifactId>
      <version>0.0.1-SNAPSHOT</version>
    </dependency>
    <!-- need plc4j-core if we need to use PlcDriverManager -->
    <dependency>
      <groupId>org.apache.plx4x</groupId>
      <artifactId>plc4j-core</artifactId>
      <version>0.0.1-SNAPSHOT</version>
    </dependency>
    <dependency>
      <groupId>org.apache.edgent</groupId>
      <artifactId>edgent-api-topology</artifactId>
      <version>1.2.0-SNAPSHOT</version>
    </dependency>
    <dependency>
      <groupId>org.slf4j</groupId>
      <artifactId>slf4j-api</artifactId>
      <version>1.7.12</version>
      <scope>provided</scope>
    </dependency>
  </dependencies>
=======
  <modules>

  </modules>
>>>>>>> fba30066

</project><|MERGE_RESOLUTION|>--- conflicted
+++ resolved
@@ -34,7 +34,6 @@
   <name>Integrations: Apache Edgent</name>
   <description>Integration module for integrating PLC4X into Apache Edgent.</description>
 
-<<<<<<< HEAD
   <dependencies>
     <dependency>
       <groupId>org.apache.plx4x</groupId>
@@ -59,10 +58,5 @@
       <scope>provided</scope>
     </dependency>
   </dependencies>
-=======
-  <modules>
-
-  </modules>
->>>>>>> fba30066
 
 </project>