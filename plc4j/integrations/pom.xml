<?xml version="1.0" encoding="UTF-8"?>
<!--
  Licensed to the Apache Software Foundation (ASF) under one
  or more contributor license agreements.  See the NOTICE file
  distributed with this work for additional information
  regarding copyright ownership.  The ASF licenses this file
  to you under the Apache License, Version 2.0 (the
  "License"); you may not use this file except in compliance
  with the License.  You may obtain a copy of the License at

      https://www.apache.org/licenses/LICENSE-2.0

  Unless required by applicable law or agreed to in writing,
  software distributed under the License is distributed on an
  "AS IS" BASIS, WITHOUT WARRANTIES OR CONDITIONS OF ANY
  KIND, either express or implied.  See the License for the
  specific language governing permissions and limitations
  under the License.
  -->
<project xmlns="http://maven.apache.org/POM/4.0.0" xmlns:xsi="http://www.w3.org/2001/XMLSchema-instance" xsi:schemaLocation="http://maven.apache.org/POM/4.0.0 http://maven.apache.org/xsd/maven-4.0.0.xsd">

  <modelVersion>4.0.0</modelVersion>

  <parent>
    <groupId>org.apache.plc4x</groupId>
    <artifactId>plc4j</artifactId>
    <version>0.12.0-SNAPSHOT</version>
  </parent>

  <artifactId>plc4j-integrations</artifactId>
  <packaging>pom</packaging>

  <name>PLC4J: Integrations</name>
  <description>Parent of all product specific integration modules.</description>

  <properties>
    <project.build.outputTimestamp>2023-11-02T07:23:09Z</project.build.outputTimestamp>
  </properties>

  <modules>
    <module>apache-calcite</module>
    <module>apache-nifi</module>
<<<<<<< HEAD
    <module>opcua-server</module>
    <module>plc4j-apache-karaf</module>
=======
>>>>>>> b0dfaf57
  </modules>

  <!-- It seems that the Kafka-Connect plugin doesn't work with Java 21 -->
  <profiles>
    <profile>
      <id>.below-java-21</id>
      <activation>
        <jdk>[11,21)</jdk>
      </activation>
      <modules>
        <module>apache-kafka</module>
      </modules>
    </profile>
  </profiles>

</project><|MERGE_RESOLUTION|>--- conflicted
+++ resolved
@@ -40,11 +40,8 @@
   <modules>
     <module>apache-calcite</module>
     <module>apache-nifi</module>
-<<<<<<< HEAD
-    <module>opcua-server</module>
+    <!-- <module>opcua-server</module> -->
     <module>plc4j-apache-karaf</module>
-=======
->>>>>>> b0dfaf57
   </modules>
 
   <!-- It seems that the Kafka-Connect plugin doesn't work with Java 21 -->
