--- conflicted
+++ resolved
@@ -40,12 +40,9 @@
   <modules>
     <module>apache-calcite</module>
     <module>apache-nifi</module>
-<<<<<<< HEAD
     <!-- <module>opcua-server</module> -->
     <module>plc4j-apache-karaf</module>
-=======
     <module>apache-kafka</module>
->>>>>>> 57a0f623
   </modules>
 
 </project>