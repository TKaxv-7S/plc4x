--- conflicted
+++ resolved
@@ -23,11 +23,7 @@
   <parent>
     <groupId>org.apache.plc4x</groupId>
     <artifactId>plc4j-integrations</artifactId>
-<<<<<<< HEAD
-    <version>0.7.0</version>
-=======
     <version>0.8.0</version>
->>>>>>> ebd0d6cb
   </parent>
 
   <artifactId>plc4j-logstash-plugin</artifactId>
@@ -221,38 +217,22 @@
     <dependency>
       <groupId>org.apache.plc4x</groupId>
       <artifactId>plc4j-api</artifactId>
-<<<<<<< HEAD
-      <version>0.7.0</version>
-=======
-      <version>0.8.0</version>
->>>>>>> ebd0d6cb
+      <version>0.8.0</version>
     </dependency>
     <dependency>
       <groupId>org.apache.plc4x</groupId>
       <artifactId>plc4j-connection-pool</artifactId>
-<<<<<<< HEAD
-      <version>0.7.0</version>
-=======
-      <version>0.8.0</version>
->>>>>>> ebd0d6cb
+      <version>0.8.0</version>
     </dependency>
     <dependency>
       <groupId>org.apache.plc4x</groupId>
       <artifactId>plc4j-scraper</artifactId>
-<<<<<<< HEAD
-      <version>0.7.0</version>
-=======
-      <version>0.8.0</version>
->>>>>>> ebd0d6cb
+      <version>0.8.0</version>
     </dependency>
     <dependency>
       <groupId>org.apache.plc4x</groupId>
       <artifactId>plc4x-tools-logstash-core</artifactId>
-<<<<<<< HEAD
-      <version>0.7.0</version>
-=======
-      <version>0.8.0</version>
->>>>>>> ebd0d6cb
+      <version>0.8.0</version>
       <classifier>${logstash.version}</classifier>
     </dependency>
 
@@ -260,9 +240,6 @@
     <dependency>
       <groupId>org.apache.plc4x</groupId>
       <artifactId>plc4j-driver-ab-eth</artifactId>
-<<<<<<< HEAD
-      <version>0.7.0</version>
-=======
       <version>0.8.0</version>
       <scope>runtime</scope>
     </dependency>
@@ -288,57 +265,36 @@
       <groupId>org.apache.plc4x</groupId>
       <artifactId>plc4j-driver-firmata</artifactId>
       <version>0.8.0</version>
->>>>>>> ebd0d6cb
       <scope>runtime</scope>
     </dependency>
     <dependency>
       <groupId>org.apache.plc4x</groupId>
       <artifactId>plc4j-driver-knxnetip</artifactId>
-<<<<<<< HEAD
-      <version>0.7.0</version>
-=======
-      <version>0.8.0</version>
->>>>>>> ebd0d6cb
+      <version>0.8.0</version>
       <scope>runtime</scope>
     </dependency>
     <dependency>
       <groupId>org.apache.plc4x</groupId>
       <artifactId>plc4j-driver-modbus</artifactId>
-<<<<<<< HEAD
-      <version>0.7.0</version>
-=======
-      <version>0.8.0</version>
->>>>>>> ebd0d6cb
+      <version>0.8.0</version>
       <scope>runtime</scope>
     </dependency>
     <dependency>
       <groupId>org.apache.plc4x</groupId>
       <artifactId>plc4j-driver-opcua</artifactId>
-<<<<<<< HEAD
-      <version>0.7.0</version>
-=======
-      <version>0.8.0</version>
->>>>>>> ebd0d6cb
+      <version>0.8.0</version>
       <scope>runtime</scope>
     </dependency>
     <dependency>
       <groupId>org.apache.plc4x</groupId>
       <artifactId>plc4j-driver-s7</artifactId>
-<<<<<<< HEAD
-      <version>0.7.0</version>
-=======
-      <version>0.8.0</version>
->>>>>>> ebd0d6cb
+      <version>0.8.0</version>
       <scope>runtime</scope>
     </dependency>
     <dependency>
       <groupId>org.apache.plc4x</groupId>
       <artifactId>plc4j-driver-simulated</artifactId>
-<<<<<<< HEAD
-      <version>0.7.0</version>
-=======
-      <version>0.8.0</version>
->>>>>>> ebd0d6cb
+      <version>0.8.0</version>
       <scope>runtime</scope>
     </dependency>
   </dependencies>
