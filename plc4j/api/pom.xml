--- conflicted
+++ resolved
@@ -33,15 +33,8 @@
 
   <dependencies>
     <dependency>
-<<<<<<< HEAD
-      <groupId>org.apache.plc4x</groupId>
-      <artifactId>plc4j-utils-test-utils</artifactId>
-      <version>0.7.0-SNAPSHOT</version>
-      <scope>test</scope>
-=======
       <groupId>org.apache.commons</groupId>
       <artifactId>commons-lang3</artifactId>
->>>>>>> 7e01b5dd
     </dependency>
 
     <dependency>
