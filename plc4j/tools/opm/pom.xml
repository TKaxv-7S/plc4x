<?xml version="1.0" encoding="UTF-8"?>
<!--
  Licensed to the Apache Software Foundation (ASF) under one
  or more contributor license agreements.  See the NOTICE file
  distributed with this work for additional information
  regarding copyright ownership.  The ASF licenses this file
  to you under the Apache License, Version 2.0 (the
  "License"); you may not use this file except in compliance
  with the License.  You may obtain a copy of the License at

    http://www.apache.org/licenses/LICENSE-2.0

  Unless required by applicable law or agreed to in writing,
  software distributed under the License is distributed on an
  "AS IS" BASIS, WITHOUT WARRANTIES OR CONDITIONS OF ANY
  KIND, either express or implied.  See the License for the
  specific language governing permissions and limitations
  under the License.
  -->
<project xmlns="http://maven.apache.org/POM/4.0.0" xmlns:xsi="http://www.w3.org/2001/XMLSchema-instance" xsi:schemaLocation="http://maven.apache.org/POM/4.0.0 http://maven.apache.org/xsd/maven-4.0.0.xsd">

  <modelVersion>4.0.0</modelVersion>

  <parent>
    <groupId>org.apache.plc4x</groupId>
    <artifactId>plc4j-tools</artifactId>
<<<<<<< HEAD
    <version>0.7.0</version>
=======
    <version>0.8.0</version>
>>>>>>> ebd0d6cb
  </parent>

  <artifactId>plc4j-opm</artifactId>

  <name>PLC4J: Tools: Object PLC Mapping</name>
  <description>Layer on top of Plc4X that enables mapping between Objects and PLCs.</description>

  <dependencies>
    <!--Internal Dependencies-->
    <dependency>
      <groupId>org.apache.plc4x</groupId>
      <artifactId>plc4j-api</artifactId>
<<<<<<< HEAD
      <version>0.7.0</version>
=======
      <version>0.8.0</version>
>>>>>>> ebd0d6cb
    </dependency>
    <dependency>
      <groupId>org.apache.plc4x</groupId>
      <artifactId>plc4j-spi</artifactId>
<<<<<<< HEAD
      <version>0.7.0</version>
=======
      <version>0.8.0</version>
>>>>>>> ebd0d6cb
    </dependency>

    <!-- Utils -->
    <dependency>
      <groupId>net.bytebuddy</groupId>
      <artifactId>byte-buddy</artifactId>
    </dependency>
    <dependency>
      <groupId>org.apache.commons</groupId>
      <artifactId>commons-lang3</artifactId>
    </dependency>
    <dependency>
      <groupId>org.apache.commons</groupId>
      <artifactId>commons-configuration2</artifactId>
    </dependency>

    <!--Testing-->
    <dependency>
      <groupId>org.mockito</groupId>
      <artifactId>mockito-core</artifactId>
      <scope>test</scope>
    </dependency>
    <dependency>
      <groupId>org.apache.plc4x</groupId>
      <artifactId>plc4j-driver-mock</artifactId>
<<<<<<< HEAD
      <version>0.7.0</version>
=======
      <version>0.8.0</version>
>>>>>>> ebd0d6cb
      <scope>test</scope>
    </dependency>
  </dependencies>

  <build>
    <plugins>
      <plugin>
        <groupId>org.apache.maven.plugins</groupId>
        <artifactId>maven-dependency-plugin</artifactId>
        <configuration>
          <usedDependencies combine.children="append">
          </usedDependencies>
        </configuration>
      </plugin>
    </plugins>
  </build>

</project><|MERGE_RESOLUTION|>--- conflicted
+++ resolved
@@ -24,11 +24,7 @@
   <parent>
     <groupId>org.apache.plc4x</groupId>
     <artifactId>plc4j-tools</artifactId>
-<<<<<<< HEAD
-    <version>0.7.0</version>
-=======
     <version>0.8.0</version>
->>>>>>> ebd0d6cb
   </parent>
 
   <artifactId>plc4j-opm</artifactId>
@@ -41,20 +37,12 @@
     <dependency>
       <groupId>org.apache.plc4x</groupId>
       <artifactId>plc4j-api</artifactId>
-<<<<<<< HEAD
-      <version>0.7.0</version>
-=======
       <version>0.8.0</version>
->>>>>>> ebd0d6cb
     </dependency>
     <dependency>
       <groupId>org.apache.plc4x</groupId>
       <artifactId>plc4j-spi</artifactId>
-<<<<<<< HEAD
-      <version>0.7.0</version>
-=======
       <version>0.8.0</version>
->>>>>>> ebd0d6cb
     </dependency>
 
     <!-- Utils -->
@@ -80,11 +68,7 @@
     <dependency>
       <groupId>org.apache.plc4x</groupId>
       <artifactId>plc4j-driver-mock</artifactId>
-<<<<<<< HEAD
-      <version>0.7.0</version>
-=======
       <version>0.8.0</version>
->>>>>>> ebd0d6cb
       <scope>test</scope>
     </dependency>
   </dependencies>
