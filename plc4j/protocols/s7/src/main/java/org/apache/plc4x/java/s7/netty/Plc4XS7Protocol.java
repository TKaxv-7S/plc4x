--- conflicted
+++ resolved
@@ -294,23 +294,13 @@
         Class valueType = values[0].getClass();
         if (valueType == Boolean.class) {
             // TODO: Check if this is true and the result is not Math.ceil(values.lenght / 8)
-<<<<<<< HEAD
-            result = new byte[values.length * 1];
-            for (int i = 0; i < values.length; i++) {
-                result[i] = (byte) (((Boolean) values[i]) ? 0x01 : 0x00);
-            }
-        } else if (valueType == Byte[].class) {
-            result = new byte[values.length * 1];
-            for (int i = 0; i < values.length; i++) {
-=======
             result = new byte[values.length];
-            for(int i = 0; i < values.length; i++) {
+            for (int i = 0; i < values.length; i++) {
                 result[i] = (byte) (((Boolean) values[i]) ? 0x01 : 0x00);
             }
         } else if (valueType == Byte[].class) {
             result = new byte[values.length];
-            for(int i = 0; i < values.length; i++) {
->>>>>>> ce7eaee3
+            for (int i = 0; i < values.length; i++) {
                 result[i] = (byte) values[i];
             }
         } else if (valueType == Short.class) {
@@ -365,22 +355,13 @@
         return ResponseCode.INTERNAL_ERROR;
     }
 
-<<<<<<< HEAD
     @SuppressWarnings("unchecked")
-    private <T> List<T> decodeData(Class<T> datatype, byte[] s7Data) {
+    private <T> List<T> decodeData(Class<T> datatype, byte[] s7Data) throws PlcProtocolException {
         if (s7Data.length == 0) {
             return null;
         }
         List<Object> result = new LinkedList<>();
-        for (int i = 0; i < s7Data.length; i++) {
-=======
-    private List<Object> decodeData(Class<?> datatype, byte[] s7Data) throws PlcProtocolException {
-        if(s7Data.length == 0) {
-            return null;
-        }
-        List<Object> result = new LinkedList<>();
-        for(int i = 0; i < s7Data.length;) {
->>>>>>> ce7eaee3
+        for (int i = 0; i < s7Data.length;) {
             if (datatype == Boolean.class) {
                 result.add((s7Data[i] & 0x01) == 0x01);
                 i += 1;
@@ -401,13 +382,9 @@
                 int intValue = (((s7Data[i] & 0xff) << 24) | ((s7Data[i + 1] & 0xff) << 16) |
                     ((s7Data[i + 2] & 0xff) << 8) | (s7Data[i + 3] & 0xff));
                 result.add(Float.intBitsToFloat(intValue));
-<<<<<<< HEAD
                 i += 4;
-=======
-                i+=4;
             } else {
                 throw new PlcProtocolException("Unsupported datatype " + datatype.getSimpleName());
->>>>>>> ce7eaee3
             }
         }
         return (List<T>) result;
