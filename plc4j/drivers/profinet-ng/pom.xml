<?xml version="1.0" encoding="UTF-8"?>
<!--
  Licensed to the Apache Software Foundation (ASF) under one
  or more contributor license agreements.  See the NOTICE file
  distributed with this work for additional information
  regarding copyright ownership.  The ASF licenses this file
  to you under the Apache License, Version 2.0 (the
  "License"); you may not use this file except in compliance
  with the License.  You may obtain a copy of the License at

      https://www.apache.org/licenses/LICENSE-2.0

  Unless required by applicable law or agreed to in writing,
  software distributed under the License is distributed on an
  "AS IS" BASIS, WITHOUT WARRANTIES OR CONDITIONS OF ANY
  KIND, either express or implied.  See the License for the
  specific language governing permissions and limitations
  under the License.
  -->
<project xmlns="http://maven.apache.org/POM/4.0.0" xmlns:xsi="http://www.w3.org/2001/XMLSchema-instance" xsi:schemaLocation="http://maven.apache.org/POM/4.0.0 http://maven.apache.org/xsd/maven-4.0.0.xsd">
  <modelVersion>4.0.0</modelVersion>

  <parent>
    <groupId>org.apache.plc4x</groupId>
    <artifactId>plc4j-drivers</artifactId>
<<<<<<< HEAD
    <version>0.12.1-SNAPSHOT</version>
=======
    <version>0.14.0-SNAPSHOT</version>
>>>>>>> d26aafba
  </parent>

  <artifactId>plc4j-driver-profinet-ng</artifactId>

  <name>PLC4J: Driver: Profinet (NG)</name>
  <description>Implementation of a PLC4X driver for the Profinet protocol.</description>

  <properties>
<<<<<<< HEAD
    <project.build.outputTimestamp>2024-02-16T15:57:46Z</project.build.outputTimestamp>
=======
    <project.build.outputTimestamp>2025-08-02T13:55:11Z</project.build.outputTimestamp>
>>>>>>> d26aafba
  </properties>

  <build>
    <plugins>
      <plugin>
        <groupId>org.apache.karaf.tooling</groupId>
        <artifactId>karaf-maven-plugin</artifactId>
        <executions>
          <execution>
            <id>generate-feature-xml</id>
            <phase>compile</phase>
            <goals>
              <!-- Generate the feature.xml -->
              <goal>features-generate-descriptor</goal>
              <!-- Check the feature.xml -->
              <goal>verify</goal>
            </goals>
            <configuration>
              <enableGeneration>true</enableGeneration>
              <aggregateFeatures>true</aggregateFeatures>
            </configuration>
          </execution>
          <execution>
            <id>build-kar</id>
            <phase>package</phase>
            <goals>
              <!--
                Build a kar archive (Jar containing the feature.xml
                as well as the module content and it's dependencies.
              -->
              <goal>kar</goal>
            </goals>
          </execution>
        </executions>
      </plugin>
      <plugin>
        <groupId>org.apache.felix</groupId>
        <artifactId>maven-bundle-plugin</artifactId>
        <extensions>true</extensions>
        <configuration>
          <instructions>
            <Bundle-SymbolicName>${project.groupId}.${project.artifactId}</Bundle-SymbolicName>
            <Bundle-Activator>org.apache.plc4x.java.osgi.DriverActivator</Bundle-Activator>
            <Export-Service>org.apache.plc4x.java.api.PlcDriver,org.apache.plc4x.java.modbus.ProfinetDriver</Export-Service>
            <Import-Package>
              *
            </Import-Package>
          </instructions>
        </configuration>
      </plugin>
    </plugins>
  </build>

  <dependencies>
    <dependency>
      <groupId>org.apache.plc4x</groupId>
      <artifactId>plc4j-api</artifactId>
<<<<<<< HEAD
      <version>0.12.1-SNAPSHOT</version>
=======
      <version>0.14.0-SNAPSHOT</version>
>>>>>>> d26aafba
    </dependency>
    <dependency>
      <groupId>org.apache.plc4x</groupId>
      <artifactId>plc4j-spi</artifactId>
<<<<<<< HEAD
      <version>0.12.1-SNAPSHOT</version>
=======
      <version>0.14.0-SNAPSHOT</version>
>>>>>>> d26aafba
    </dependency>

    <dependency>
      <groupId>org.apache.plc4x</groupId>
      <artifactId>plc4j-transport-raw-socket</artifactId>
<<<<<<< HEAD
      <version>0.12.1-SNAPSHOT</version>
=======
      <version>0.14.0-SNAPSHOT</version>
>>>>>>> d26aafba
    </dependency>
    <dependency>
      <groupId>org.apache.plc4x</groupId>
      <artifactId>plc4j-utils-pcap-shared</artifactId>
<<<<<<< HEAD
      <version>0.12.1-SNAPSHOT</version>
=======
      <version>0.14.0-SNAPSHOT</version>
>>>>>>> d26aafba
    </dependency>
    <dependency>
      <groupId>org.apache.plc4x</groupId>
      <artifactId>plc4j-utils-raw-sockets</artifactId>
<<<<<<< HEAD
      <version>0.12.1-SNAPSHOT</version>
=======
      <version>0.14.0-SNAPSHOT</version>
>>>>>>> d26aafba
    </dependency>
    <dependency>
      <groupId>org.pcap4j</groupId>
      <artifactId>pcap4j-core</artifactId>
      <!-- Override the "provided" scope -->
      <scope>compile</scope>
    </dependency>

    <dependency>
      <groupId>io.netty</groupId>
      <artifactId>netty-buffer</artifactId>
    </dependency>
    <dependency>
      <groupId>io.netty</groupId>
      <artifactId>netty-transport</artifactId>
    </dependency>
    <dependency>
      <groupId>commons-codec</groupId>
      <artifactId>commons-codec</artifactId>
    </dependency>
    <dependency>
      <groupId>commons-net</groupId>
      <artifactId>commons-net</artifactId>
    </dependency>
    <dependency>
      <groupId>com.fasterxml.jackson.core</groupId>
      <artifactId>jackson-annotations</artifactId>
    </dependency>
    <dependency>
      <groupId>com.fasterxml.jackson.dataformat</groupId>
      <artifactId>jackson-dataformat-xml</artifactId>
    </dependency>

    <dependency>
      <groupId>org.apache.plc4x</groupId>
      <artifactId>plc4j-utils-test-utils</artifactId>
<<<<<<< HEAD
      <version>0.12.1-SNAPSHOT</version>
=======
      <version>0.14.0-SNAPSHOT</version>
>>>>>>> d26aafba
      <scope>test</scope>
    </dependency>
    <dependency>
      <groupId>org.apache.plc4x</groupId>
      <artifactId>plc4j-utils-test-generator</artifactId>
<<<<<<< HEAD
      <version>0.12.1-SNAPSHOT</version>
=======
      <version>0.14.0-SNAPSHOT</version>
>>>>>>> d26aafba
      <scope>test</scope>
    </dependency>

    <dependency>
      <groupId>org.slf4j</groupId>
      <artifactId>slf4j-api</artifactId>
    </dependency>
    <dependency>
      <groupId>ch.qos.logback</groupId>
      <artifactId>logback-classic</artifactId>
    </dependency>

    <dependency>
      <groupId>org.apache.plc4x</groupId>
      <artifactId>plc4x-protocols-profinet</artifactId>
<<<<<<< HEAD
      <version>0.12.1-SNAPSHOT</version>
=======
      <version>0.14.0-SNAPSHOT</version>
>>>>>>> d26aafba
      <classifier>tests</classifier>
      <type>test-jar</type>
      <scope>test</scope>
    </dependency>
  </dependencies>

  <profiles>
    <profile>
      <id>update-generated-code</id>
      <build>
        <plugins>
          <plugin>
            <groupId>org.apache.plc4x.plugins</groupId>
            <artifactId>plc4x-maven-plugin</artifactId>
            <executions>
              <execution>
                <id>generate-driver</id>
                <phase>generate-sources</phase>
                <goals>
                  <goal>generate-driver</goal>
                </goals>
                <configuration>
                  <protocolName>profinet</protocolName>
                  <languageName>java</languageName>
                  <outputFlavor>read-write</outputFlavor>
                  <outputDir>src/main/generated</outputDir>
                  <options>
                    <generate-properties-for-parser-arguments>true</generate-properties-for-parser-arguments>
                    <!-- We want properties that contain the values of reserved fields, if the value differs from the expected one -->
                    <generate-properties-for-reserved-fields>true</generate-properties-for-reserved-fields>
                  </options>
                </configuration>
              </execution>
            </executions>
          </plugin>
        </plugins>
      </build>

      <dependencies>
        <dependency>
          <groupId>org.apache.plc4x</groupId>
          <artifactId>plc4x-code-generation-language-java</artifactId>
<<<<<<< HEAD
          <version>0.12.1-SNAPSHOT</version>
=======
          <version>0.14.0-SNAPSHOT</version>
>>>>>>> d26aafba
          <!-- Scope is 'provided' as this way it's not shipped with the driver -->
          <scope>provided</scope>
        </dependency>

        <dependency>
          <groupId>org.apache.plc4x</groupId>
          <artifactId>plc4x-protocols-profinet</artifactId>
<<<<<<< HEAD
          <version>0.12.1-SNAPSHOT</version>
=======
          <version>0.14.0-SNAPSHOT</version>
>>>>>>> d26aafba
          <!-- Scope is 'provided' as this way it's not shipped with the driver -->
          <scope>provided</scope>
        </dependency>
      </dependencies>
    </profile>
  </profiles>

</project><|MERGE_RESOLUTION|>--- conflicted
+++ resolved
@@ -23,11 +23,7 @@
   <parent>
     <groupId>org.apache.plc4x</groupId>
     <artifactId>plc4j-drivers</artifactId>
-<<<<<<< HEAD
-    <version>0.12.1-SNAPSHOT</version>
-=======
     <version>0.14.0-SNAPSHOT</version>
->>>>>>> d26aafba
   </parent>
 
   <artifactId>plc4j-driver-profinet-ng</artifactId>
@@ -36,11 +32,7 @@
   <description>Implementation of a PLC4X driver for the Profinet protocol.</description>
 
   <properties>
-<<<<<<< HEAD
-    <project.build.outputTimestamp>2024-02-16T15:57:46Z</project.build.outputTimestamp>
-=======
     <project.build.outputTimestamp>2025-08-02T13:55:11Z</project.build.outputTimestamp>
->>>>>>> d26aafba
   </properties>
 
   <build>
@@ -98,48 +90,28 @@
     <dependency>
       <groupId>org.apache.plc4x</groupId>
       <artifactId>plc4j-api</artifactId>
-<<<<<<< HEAD
-      <version>0.12.1-SNAPSHOT</version>
-=======
-      <version>0.14.0-SNAPSHOT</version>
->>>>>>> d26aafba
+      <version>0.14.0-SNAPSHOT</version>
     </dependency>
     <dependency>
       <groupId>org.apache.plc4x</groupId>
       <artifactId>plc4j-spi</artifactId>
-<<<<<<< HEAD
-      <version>0.12.1-SNAPSHOT</version>
-=======
-      <version>0.14.0-SNAPSHOT</version>
->>>>>>> d26aafba
+      <version>0.14.0-SNAPSHOT</version>
     </dependency>
 
     <dependency>
       <groupId>org.apache.plc4x</groupId>
       <artifactId>plc4j-transport-raw-socket</artifactId>
-<<<<<<< HEAD
-      <version>0.12.1-SNAPSHOT</version>
-=======
-      <version>0.14.0-SNAPSHOT</version>
->>>>>>> d26aafba
+      <version>0.14.0-SNAPSHOT</version>
     </dependency>
     <dependency>
       <groupId>org.apache.plc4x</groupId>
       <artifactId>plc4j-utils-pcap-shared</artifactId>
-<<<<<<< HEAD
-      <version>0.12.1-SNAPSHOT</version>
-=======
-      <version>0.14.0-SNAPSHOT</version>
->>>>>>> d26aafba
+      <version>0.14.0-SNAPSHOT</version>
     </dependency>
     <dependency>
       <groupId>org.apache.plc4x</groupId>
       <artifactId>plc4j-utils-raw-sockets</artifactId>
-<<<<<<< HEAD
-      <version>0.12.1-SNAPSHOT</version>
-=======
-      <version>0.14.0-SNAPSHOT</version>
->>>>>>> d26aafba
+      <version>0.14.0-SNAPSHOT</version>
     </dependency>
     <dependency>
       <groupId>org.pcap4j</groupId>
@@ -176,21 +148,13 @@
     <dependency>
       <groupId>org.apache.plc4x</groupId>
       <artifactId>plc4j-utils-test-utils</artifactId>
-<<<<<<< HEAD
-      <version>0.12.1-SNAPSHOT</version>
-=======
-      <version>0.14.0-SNAPSHOT</version>
->>>>>>> d26aafba
+      <version>0.14.0-SNAPSHOT</version>
       <scope>test</scope>
     </dependency>
     <dependency>
       <groupId>org.apache.plc4x</groupId>
       <artifactId>plc4j-utils-test-generator</artifactId>
-<<<<<<< HEAD
-      <version>0.12.1-SNAPSHOT</version>
-=======
-      <version>0.14.0-SNAPSHOT</version>
->>>>>>> d26aafba
+      <version>0.14.0-SNAPSHOT</version>
       <scope>test</scope>
     </dependency>
 
@@ -206,11 +170,7 @@
     <dependency>
       <groupId>org.apache.plc4x</groupId>
       <artifactId>plc4x-protocols-profinet</artifactId>
-<<<<<<< HEAD
-      <version>0.12.1-SNAPSHOT</version>
-=======
-      <version>0.14.0-SNAPSHOT</version>
->>>>>>> d26aafba
+      <version>0.14.0-SNAPSHOT</version>
       <classifier>tests</classifier>
       <type>test-jar</type>
       <scope>test</scope>
@@ -253,11 +213,7 @@
         <dependency>
           <groupId>org.apache.plc4x</groupId>
           <artifactId>plc4x-code-generation-language-java</artifactId>
-<<<<<<< HEAD
-          <version>0.12.1-SNAPSHOT</version>
-=======
           <version>0.14.0-SNAPSHOT</version>
->>>>>>> d26aafba
           <!-- Scope is 'provided' as this way it's not shipped with the driver -->
           <scope>provided</scope>
         </dependency>
@@ -265,11 +221,7 @@
         <dependency>
           <groupId>org.apache.plc4x</groupId>
           <artifactId>plc4x-protocols-profinet</artifactId>
-<<<<<<< HEAD
-          <version>0.12.1-SNAPSHOT</version>
-=======
           <version>0.14.0-SNAPSHOT</version>
->>>>>>> d26aafba
           <!-- Scope is 'provided' as this way it's not shipped with the driver -->
           <scope>provided</scope>
         </dependency>
