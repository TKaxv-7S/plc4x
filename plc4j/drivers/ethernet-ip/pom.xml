<?xml version="1.0" encoding="UTF-8"?>
<!--
  Licensed to the Apache Software Foundation (ASF) under one
  or more contributor license agreements.  See the NOTICE file
  distributed with this work for additional information
  regarding copyright ownership.  The ASF licenses this file
  to you under the Apache License, Version 2.0 (the
  "License"); you may not use this file except in compliance
  with the License.  You may obtain a copy of the License at

      http://www.apache.org/licenses/LICENSE-2.0

  Unless required by applicable law or agreed to in writing,
  software distributed under the License is distributed on an
  "AS IS" BASIS, WITHOUT WARRANTIES OR CONDITIONS OF ANY
  KIND, either express or implied.  See the License for the
  specific language governing permissions and limitations
  under the License.
  -->
<project xmlns="http://maven.apache.org/POM/4.0.0" xmlns:xsi="http://www.w3.org/2001/XMLSchema-instance" xsi:schemaLocation="http://maven.apache.org/POM/4.0.0 http://maven.apache.org/xsd/maven-4.0.0.xsd">

  <modelVersion>4.0.0</modelVersion>

  <parent>
    <groupId>org.apache.plc4x</groupId>
    <artifactId>plc4j-drivers</artifactId>
<<<<<<< HEAD
    <version>0.3.1</version>
=======
    <version>0.4.0</version>
>>>>>>> 10739fd4
  </parent>

  <artifactId>plc4j-driver-ethernet-ip</artifactId>
  <name>PLC4J: Driver: Ethernet/IP</name>
  <description>Implementation of a PLC4X driver able to speak with devices using the Ethernet/IP protocol.</description>

  <properties>
    <ethernetip-driver.version>1.2.0</ethernetip-driver.version>
  </properties>

  <dependencies>
    <dependency>
      <groupId>org.apache.plc4x</groupId>
      <artifactId>plc4j-api</artifactId>
<<<<<<< HEAD
      <version>0.3.1</version>
=======
      <version>0.4.0</version>
>>>>>>> 10739fd4
    </dependency>

    <dependency>
      <groupId>org.apache.plc4x</groupId>
      <artifactId>plc4j-protocol-ethernet-ip</artifactId>
<<<<<<< HEAD
      <version>0.3.1</version>
=======
      <version>0.4.0</version>
>>>>>>> 10739fd4
    </dependency>
    <dependency>
      <groupId>org.apache.plc4x</groupId>
      <artifactId>plc4j-protocol-driver-base</artifactId>
<<<<<<< HEAD
      <version>0.3.1</version>
=======
      <version>0.4.0</version>
>>>>>>> 10739fd4
    </dependency>
    <dependency>
      <groupId>org.apache.plc4x</groupId>
      <artifactId>plc4j-protocol-driver-base-tcp</artifactId>
<<<<<<< HEAD
      <version>0.3.1</version>
=======
      <version>0.4.0</version>
>>>>>>> 10739fd4
    </dependency>

    <dependency>
      <groupId>com.digitalpetri.enip</groupId>
      <artifactId>cip-core</artifactId>
      <version>${ethernetip-driver.version}</version>
    </dependency>

    <dependency>
      <groupId>io.netty</groupId>
      <artifactId>netty-common</artifactId>
    </dependency>
    <dependency>
      <groupId>io.netty</groupId>
      <artifactId>netty-transport</artifactId>
    </dependency>
    <dependency>
      <groupId>io.netty</groupId>
      <artifactId>netty-buffer</artifactId>
    </dependency>

    <dependency>
      <groupId>org.apache.commons</groupId>
      <artifactId>commons-lang3</artifactId>
    </dependency>

    <dependency>
      <groupId>com.digitalpetri.enip</groupId>
      <artifactId>enip-client</artifactId>
      <version>${ethernetip-driver.version}</version>
      <scope>test</scope>
    </dependency>
    <dependency>
      <groupId>com.digitalpetri.enip</groupId>
      <artifactId>cip-client</artifactId>
      <version>${ethernetip-driver.version}</version>
      <scope>test</scope>
    </dependency>
  </dependencies>

  <repositories>
    <repository>
      <id>ossrh</id>
      <url>https://oss.sonatype.org/content/repositories/snapshots</url>
      <snapshots>
        <enabled>true</enabled>
      </snapshots>
      <releases>
        <enabled>false</enabled>
      </releases>
    </repository>
  </repositories>

</project><|MERGE_RESOLUTION|>--- conflicted
+++ resolved
@@ -24,11 +24,7 @@
   <parent>
     <groupId>org.apache.plc4x</groupId>
     <artifactId>plc4j-drivers</artifactId>
-<<<<<<< HEAD
-    <version>0.3.1</version>
-=======
     <version>0.4.0</version>
->>>>>>> 10739fd4
   </parent>
 
   <artifactId>plc4j-driver-ethernet-ip</artifactId>
@@ -43,39 +39,23 @@
     <dependency>
       <groupId>org.apache.plc4x</groupId>
       <artifactId>plc4j-api</artifactId>
-<<<<<<< HEAD
-      <version>0.3.1</version>
-=======
       <version>0.4.0</version>
->>>>>>> 10739fd4
     </dependency>
 
     <dependency>
       <groupId>org.apache.plc4x</groupId>
       <artifactId>plc4j-protocol-ethernet-ip</artifactId>
-<<<<<<< HEAD
-      <version>0.3.1</version>
-=======
       <version>0.4.0</version>
->>>>>>> 10739fd4
     </dependency>
     <dependency>
       <groupId>org.apache.plc4x</groupId>
       <artifactId>plc4j-protocol-driver-base</artifactId>
-<<<<<<< HEAD
-      <version>0.3.1</version>
-=======
       <version>0.4.0</version>
->>>>>>> 10739fd4
     </dependency>
     <dependency>
       <groupId>org.apache.plc4x</groupId>
       <artifactId>plc4j-protocol-driver-base-tcp</artifactId>
-<<<<<<< HEAD
-      <version>0.3.1</version>
-=======
       <version>0.4.0</version>
->>>>>>> 10739fd4
     </dependency>
 
     <dependency>
