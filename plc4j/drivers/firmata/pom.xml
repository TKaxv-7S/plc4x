<?xml version="1.0" encoding="UTF-8"?>
<!--
  Licensed to the Apache Software Foundation (ASF) under one
  or more contributor license agreements.  See the NOTICE file
  distributed with this work for additional information
  regarding copyright ownership.  The ASF licenses this file
  to you under the Apache License, Version 2.0 (the
  "License"); you may not use this file except in compliance
  with the License.  You may obtain a copy of the License at

      https://www.apache.org/licenses/LICENSE-2.0

  Unless required by applicable law or agreed to in writing,
  software distributed under the License is distributed on an
  "AS IS" BASIS, WITHOUT WARRANTIES OR CONDITIONS OF ANY
  KIND, either express or implied.  See the License for the
  specific language governing permissions and limitations
  under the License.
  -->
<project xmlns="http://maven.apache.org/POM/4.0.0" xmlns:xsi="http://www.w3.org/2001/XMLSchema-instance" xsi:schemaLocation="http://maven.apache.org/POM/4.0.0 http://maven.apache.org/xsd/maven-4.0.0.xsd">
  <modelVersion>4.0.0</modelVersion>

  <parent>
    <groupId>org.apache.plc4x</groupId>
    <artifactId>plc4j-drivers</artifactId>
<<<<<<< HEAD
    <version>0.10.0</version>
=======
    <version>0.11.0</version>
>>>>>>> d22042ef
  </parent>

  <artifactId>plc4j-driver-firmata</artifactId>
  <name>PLC4J: Driver: Firmata</name>

  <build>
    <plugins>
      <plugin>
        <groupId>org.apache.plc4x.plugins</groupId>
        <artifactId>plc4x-maven-plugin</artifactId>
        <executions>
          <execution>
            <id>test</id>
            <phase>generate-sources</phase>
            <goals>
              <goal>generate-driver</goal>
            </goals>
            <configuration>
              <protocolName>firmata</protocolName>
              <languageName>java</languageName>
              <outputFlavor>read-write</outputFlavor>
              <outputDir>src/main/generated</outputDir>
            </configuration>
          </execution>
        </executions>
      </plugin>
      <plugin>
        <groupId>org.apache.karaf.tooling</groupId>
        <artifactId>karaf-maven-plugin</artifactId>
        <executions>
          <execution>
            <id>generate-feature-xml</id>
            <phase>compile</phase>
            <goals>
              <!-- Generate the feature.xml -->
              <goal>features-generate-descriptor</goal>
              <!-- Check the feature.xml -->
              <goal>verify</goal>
            </goals>
            <configuration>
              <enableGeneration>true</enableGeneration>
              <aggregateFeatures>true</aggregateFeatures>
            </configuration>
          </execution>
          <execution>
            <id>build-kar</id>
            <phase>package</phase>
            <goals>
              <!--
                Build a kar archive (Jar containing the feature.xml
                as well as the module content and it's dependencies.
              -->
              <goal>kar</goal>
            </goals>
          </execution>
        </executions>
      </plugin>
      <plugin>
        <groupId>org.apache.felix</groupId>
        <artifactId>maven-bundle-plugin</artifactId>
        <extensions>true</extensions>
        <configuration>
          <instructions>
            <Bundle-SymbolicName>${project.groupId}.${project.artifactId}</Bundle-SymbolicName>
            <Bundle-Activator>org.apache.plc4x.java.osgi.DriverActivator</Bundle-Activator>
            <Export-Service>org.apache.plc4x.java.api.PlcDriver,org.apache.plc4x.java.firmata.readwrite.FirmataDriver</Export-Service>
            <Import-Package>
              *
            </Import-Package>
          </instructions>
        </configuration>
      </plugin>
      <plugin>
        <groupId>org.apache.maven.plugins</groupId>
        <artifactId>maven-dependency-plugin</artifactId>
        <configuration>
          <usedDependencies combine.children="append">
            <usedDependency>com.github.purejavacomm:purejavacomm</usedDependency>
            <usedDependency>org.apache.plc4x:plc4x-code-generation-language-java</usedDependency>
            <usedDependency>org.apache.plc4x:plc4x-protocols-firmata</usedDependency>
          </usedDependencies>
        </configuration>
      </plugin>
    </plugins>
  </build>

  <dependencies>
    <dependency>
      <groupId>org.apache.plc4x</groupId>
      <artifactId>plc4j-api</artifactId>
<<<<<<< HEAD
      <version>0.10.0</version>
=======
      <version>0.11.0</version>
>>>>>>> d22042ef
    </dependency>
    <dependency>
      <groupId>org.apache.plc4x</groupId>
      <artifactId>plc4j-spi</artifactId>
<<<<<<< HEAD
      <version>0.10.0</version>
=======
      <version>0.11.0</version>
>>>>>>> d22042ef
    </dependency>

    <dependency>
      <groupId>org.apache.plc4x</groupId>
      <artifactId>plc4j-transport-serial</artifactId>
<<<<<<< HEAD
      <version>0.10.0</version>
=======
      <version>0.11.0</version>
>>>>>>> d22042ef
    </dependency>

    <dependency>
      <groupId>io.netty</groupId>
      <artifactId>netty-buffer</artifactId>
    </dependency>

    <dependency>
      <groupId>org.apache.commons</groupId>
      <artifactId>commons-lang3</artifactId>
    </dependency>

    <dependency>
      <groupId>com.github.purejavacomm</groupId>
      <artifactId>purejavacomm</artifactId>
    </dependency>

    <dependency>
      <groupId>org.apache.plc4x</groupId>
      <artifactId>plc4j-utils-test-utils</artifactId>
<<<<<<< HEAD
      <version>0.10.0</version>
=======
      <version>0.11.0</version>
>>>>>>> d22042ef
      <scope>test</scope>
    </dependency>

    <dependency>
      <groupId>org.apache.plc4x</groupId>
      <artifactId>plc4x-code-generation-language-java</artifactId>
<<<<<<< HEAD
      <version>0.10.0</version>
=======
      <version>0.11.0</version>
>>>>>>> d22042ef
      <!-- Scope is 'provided' as this way it's not shipped with the driver -->
      <scope>provided</scope>
    </dependency>
    <dependency>
      <groupId>org.apache.plc4x</groupId>
      <artifactId>plc4x-protocols-firmata</artifactId>
<<<<<<< HEAD
      <version>0.10.0</version>
=======
      <version>0.11.0</version>
>>>>>>> d22042ef
      <!-- Scope is 'provided' as this way it's not shipped with the driver -->
      <scope>provided</scope>
    </dependency>
    <dependency>
      <groupId>org.apache.plc4x</groupId>
      <artifactId>plc4x-protocols-firmata</artifactId>
<<<<<<< HEAD
      <version>0.10.0</version>
=======
      <version>0.11.0</version>
>>>>>>> d22042ef
      <classifier>tests</classifier>
      <type>test-jar</type>
      <scope>test</scope>
    </dependency>
  </dependencies>

</project><|MERGE_RESOLUTION|>--- conflicted
+++ resolved
@@ -23,11 +23,7 @@
   <parent>
     <groupId>org.apache.plc4x</groupId>
     <artifactId>plc4j-drivers</artifactId>
-<<<<<<< HEAD
-    <version>0.10.0</version>
-=======
     <version>0.11.0</version>
->>>>>>> d22042ef
   </parent>
 
   <artifactId>plc4j-driver-firmata</artifactId>
@@ -118,30 +114,18 @@
     <dependency>
       <groupId>org.apache.plc4x</groupId>
       <artifactId>plc4j-api</artifactId>
-<<<<<<< HEAD
-      <version>0.10.0</version>
-=======
       <version>0.11.0</version>
->>>>>>> d22042ef
     </dependency>
     <dependency>
       <groupId>org.apache.plc4x</groupId>
       <artifactId>plc4j-spi</artifactId>
-<<<<<<< HEAD
-      <version>0.10.0</version>
-=======
       <version>0.11.0</version>
->>>>>>> d22042ef
     </dependency>
 
     <dependency>
       <groupId>org.apache.plc4x</groupId>
       <artifactId>plc4j-transport-serial</artifactId>
-<<<<<<< HEAD
-      <version>0.10.0</version>
-=======
       <version>0.11.0</version>
->>>>>>> d22042ef
     </dependency>
 
     <dependency>
@@ -162,44 +146,28 @@
     <dependency>
       <groupId>org.apache.plc4x</groupId>
       <artifactId>plc4j-utils-test-utils</artifactId>
-<<<<<<< HEAD
-      <version>0.10.0</version>
-=======
       <version>0.11.0</version>
->>>>>>> d22042ef
       <scope>test</scope>
     </dependency>
 
     <dependency>
       <groupId>org.apache.plc4x</groupId>
       <artifactId>plc4x-code-generation-language-java</artifactId>
-<<<<<<< HEAD
-      <version>0.10.0</version>
-=======
       <version>0.11.0</version>
->>>>>>> d22042ef
       <!-- Scope is 'provided' as this way it's not shipped with the driver -->
       <scope>provided</scope>
     </dependency>
     <dependency>
       <groupId>org.apache.plc4x</groupId>
       <artifactId>plc4x-protocols-firmata</artifactId>
-<<<<<<< HEAD
-      <version>0.10.0</version>
-=======
       <version>0.11.0</version>
->>>>>>> d22042ef
       <!-- Scope is 'provided' as this way it's not shipped with the driver -->
       <scope>provided</scope>
     </dependency>
     <dependency>
       <groupId>org.apache.plc4x</groupId>
       <artifactId>plc4x-protocols-firmata</artifactId>
-<<<<<<< HEAD
-      <version>0.10.0</version>
-=======
       <version>0.11.0</version>
->>>>>>> d22042ef
       <classifier>tests</classifier>
       <type>test-jar</type>
       <scope>test</scope>
