/*
 Licensed to the Apache Software Foundation (ASF) under one
 or more contributor license agreements.  See the NOTICE file
 distributed with this work for additional information
 regarding copyright ownership.  The ASF licenses this file
 to you under the Apache License, Version 2.0 (the
 "License"); you may not use this file except in compliance
 with the License.  You may obtain a copy of the License at

     http://www.apache.org/licenses/LICENSE-2.0

 Unless required by applicable law or agreed to in writing,
 software distributed under the License is distributed on an
 "AS IS" BASIS, WITHOUT WARRANTIES OR CONDITIONS OF ANY
 KIND, either express or implied.  See the License for the
 specific language governing permissions and limitations
 under the License.
 */

package org.apache.plc4x.java.simulated.field;

import org.apache.plc4x.java.api.exceptions.PlcInvalidFieldException;
import org.apache.plc4x.java.api.model.PlcField;
import org.apache.plc4x.java.spi.connection.PlcFieldHandler;

<<<<<<< HEAD
import java.math.BigDecimal;
import java.math.BigInteger;
import java.time.LocalDate;
import java.time.LocalDateTime;
import java.time.LocalTime;
import java.util.Arrays;
import java.util.LinkedList;
import java.util.List;

public class SimulatedFieldHandler extends DefaultPlcFieldHandler {
=======
public class SimulatedFieldHandler implements PlcFieldHandler {
>>>>>>> 1d3fc22d

    @Override
    public PlcField createField(String fieldQuery) {
        if (SimulatedField.matches(fieldQuery)) {
            return SimulatedField.of(fieldQuery);
        }
        throw new PlcInvalidFieldException(fieldQuery);
    }

<<<<<<< HEAD
    @Override
    public PlcValue encodeTime(PlcField field, Object[] values) {
        switch (field.getPlcDataType().toUpperCase()) {
            case "LOCALTIME":
            case "TIME":
                if(values.length == 1) {
                    return new PlcTime((LocalTime) values[0]);
                } else {
                    List<PlcTime> plcValues = new LinkedList<>();
                    for (int i = 0; i < values.length; i++) {
                        plcValues.add(new PlcTime((LocalTime) values[i]));
                    }
                    return new PlcList(plcValues);
                }
            default:
                throw new PlcRuntimeException("Invalid encoder for type " + field.getPlcDataType());
        }
    }

    @Override
    public PlcValue encodeDate(PlcField field, Object[] values) {
        switch (field.getPlcDataType().toUpperCase()) {
            case "LOCALDATE":
            case "DATE":
                if(values.length == 1) {
                    return new PlcDate((LocalDate) values[0]);
                } else {
                    List<PlcDate> plcValues = new LinkedList<>();
                    for (int i = 0; i < values.length; i++) {
                        plcValues.add(new PlcDate((LocalDate) values[i]));
                    }
                    return new PlcList(plcValues);
                }
            default:
                throw new PlcRuntimeException("Invalid encoder for type " + field.getPlcDataType());
        }
    }

    @Override
    public PlcValue encodeDateTime(PlcField field, Object[] values) {
        switch (field.getPlcDataType().toUpperCase()) {
            case "LOCALDATETIME":
            case "DATETIME":
                if(values.length == 1) {
                    return new PlcDateTime((LocalDateTime) values[0]);
                } else {
                    List<PlcDateTime> plcValues = new LinkedList<>();
                    for (int i = 0; i < values.length; i++) {
                        plcValues.add(new PlcDateTime((LocalDateTime) values[i]));
                    }
                    return new PlcList(plcValues);
                }
            default:
                throw new PlcRuntimeException("Invalid encoder for type " + field.getPlcDataType());
        }
    }

=======
>>>>>>> 1d3fc22d
}<|MERGE_RESOLUTION|>--- conflicted
+++ resolved
@@ -23,7 +23,6 @@
 import org.apache.plc4x.java.api.model.PlcField;
 import org.apache.plc4x.java.spi.connection.PlcFieldHandler;
 
-<<<<<<< HEAD
 import java.math.BigDecimal;
 import java.math.BigInteger;
 import java.time.LocalDate;
@@ -34,9 +33,6 @@
 import java.util.List;
 
 public class SimulatedFieldHandler extends DefaultPlcFieldHandler {
-=======
-public class SimulatedFieldHandler implements PlcFieldHandler {
->>>>>>> 1d3fc22d
 
     @Override
     public PlcField createField(String fieldQuery) {
@@ -46,7 +42,6 @@
         throw new PlcInvalidFieldException(fieldQuery);
     }
 
-<<<<<<< HEAD
     @Override
     public PlcValue encodeTime(PlcField field, Object[] values) {
         switch (field.getPlcDataType().toUpperCase()) {
@@ -104,6 +99,4 @@
         }
     }
 
-=======
->>>>>>> 1d3fc22d
 }