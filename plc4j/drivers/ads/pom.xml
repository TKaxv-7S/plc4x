--- conflicted
+++ resolved
@@ -24,11 +24,7 @@
   <parent>
     <groupId>org.apache.plc4x</groupId>
     <artifactId>plc4j-drivers</artifactId>
-<<<<<<< HEAD
-    <version>0.3.1</version>
-=======
     <version>0.4.0</version>
->>>>>>> 10739fd4
   </parent>
 
   <artifactId>plc4j-driver-ads</artifactId>
@@ -39,47 +35,27 @@
     <dependency>
       <groupId>org.apache.plc4x</groupId>
       <artifactId>plc4j-api</artifactId>
-<<<<<<< HEAD
-      <version>0.3.1</version>
-=======
       <version>0.4.0</version>
->>>>>>> 10739fd4
     </dependency>
     <dependency>
       <groupId>org.apache.plc4x</groupId>
       <artifactId>plc4j-protocol-ads</artifactId>
-<<<<<<< HEAD
-      <version>0.3.1</version>
-=======
       <version>0.4.0</version>
->>>>>>> 10739fd4
     </dependency>
     <dependency>
       <groupId>org.apache.plc4x</groupId>
       <artifactId>plc4j-protocol-driver-base</artifactId>
-<<<<<<< HEAD
-      <version>0.3.1</version>
-=======
       <version>0.4.0</version>
->>>>>>> 10739fd4
     </dependency>
     <dependency>
       <groupId>org.apache.plc4x</groupId>
       <artifactId>plc4j-protocol-driver-base-tcp</artifactId>
-<<<<<<< HEAD
-      <version>0.3.1</version>
-=======
       <version>0.4.0</version>
->>>>>>> 10739fd4
     </dependency>
     <dependency>
       <groupId>org.apache.plc4x</groupId>
       <artifactId>plc4j-protocol-driver-base-serial</artifactId>
-<<<<<<< HEAD
-      <version>0.3.1</version>
-=======
       <version>0.4.0</version>
->>>>>>> 10739fd4
     </dependency>
 
     <dependency>
@@ -107,21 +83,13 @@
     <dependency>
       <groupId>org.apache.plc4x</groupId>
       <artifactId>plc4j-protocol-driver-base-test</artifactId>
-<<<<<<< HEAD
-      <version>0.3.1</version>
-=======
       <version>0.4.0</version>
->>>>>>> 10739fd4
       <scope>test</scope>
     </dependency>
     <dependency>
       <groupId>org.apache.plc4x</groupId>
       <artifactId>plc4j-utils-test-utils</artifactId>
-<<<<<<< HEAD
-      <version>0.3.1</version>
-=======
       <version>0.4.0</version>
->>>>>>> 10739fd4
       <scope>test</scope>
     </dependency>
     <dependency>
