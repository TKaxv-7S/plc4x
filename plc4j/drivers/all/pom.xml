<?xml version="1.0" encoding="UTF-8"?>
<!--
  Licensed to the Apache Software Foundation (ASF) under one
  or more contributor license agreements.  See the NOTICE file
  distributed with this work for additional information
  regarding copyright ownership.  The ASF licenses this file
  to you under the Apache License, Version 2.0 (the
  "License"); you may not use this file except in compliance
  with the License.  You may obtain a copy of the License at

      https://www.apache.org/licenses/LICENSE-2.0

  Unless required by applicable law or agreed to in writing,
  software distributed under the License is distributed on an
  "AS IS" BASIS, WITHOUT WARRANTIES OR CONDITIONS OF ANY
  KIND, either express or implied.  See the License for the
  specific language governing permissions and limitations
  under the License.
  -->
<project xmlns="http://maven.apache.org/POM/4.0.0" xmlns:xsi="http://www.w3.org/2001/XMLSchema-instance" xsi:schemaLocation="http://maven.apache.org/POM/4.0.0 http://maven.apache.org/xsd/maven-4.0.0.xsd">
  <modelVersion>4.0.0</modelVersion>

  <parent>
    <groupId>org.apache.plc4x</groupId>
    <artifactId>plc4j-drivers</artifactId>
<<<<<<< HEAD
    <version>0.12.1-SNAPSHOT</version>
=======
    <version>0.14.0-SNAPSHOT</version>
>>>>>>> d26aafba
  </parent>

  <artifactId>plc4j-driver-all</artifactId>
  <packaging>pom</packaging>

  <name>PLC4J: All Drivers</name>
  <description>Meta package to include all standard drivers</description>

  <properties>
<<<<<<< HEAD
    <project.build.outputTimestamp>2024-02-16T15:57:46Z</project.build.outputTimestamp>
=======
    <project.build.outputTimestamp>2025-08-02T13:55:11Z</project.build.outputTimestamp>
>>>>>>> d26aafba
  </properties>

  <build>
    <plugins>
      <plugin>
        <groupId>org.codehaus.gmaven</groupId>
        <artifactId>groovy-maven-plugin</artifactId>
        <executions>
          <!-- Generate the default config tables for the driver documentation -->
          <execution>
            <id>generate-config-table-documentation</id>
            <phase>pre-site</phase>
            <goals>
              <goal>execute</goal>
            </goals>
            <configuration>
              <source>${pom.basedir}/src/site/groovy/generate-config-documentation.groovy</source>
            </configuration>
          </execution>
        </executions>
        <dependencies>
          <dependency>
            <groupId>org.apache.plc4x</groupId>
            <artifactId>plc4j-api</artifactId>
<<<<<<< HEAD
            <version>0.12.1-SNAPSHOT</version>
=======
            <version>0.14.0-SNAPSHOT</version>
>>>>>>> d26aafba
          </dependency>
          <dependency>
            <groupId>org.apache.plc4x</groupId>
            <artifactId>plc4j-spi</artifactId>
<<<<<<< HEAD
            <version>0.12.1-SNAPSHOT</version>
=======
            <version>0.14.0-SNAPSHOT</version>
>>>>>>> d26aafba
          </dependency>
          <dependency>
            <groupId>org.apache.maven</groupId>
            <artifactId>maven-artifact</artifactId>
            <version>3.9.11</version>
          </dependency>
        </dependencies>
      </plugin>
    </plugins>
  </build>

  <dependencies>
    <!-- Include all non-mock drivers to produce a meta-package -->
    <dependency>
      <groupId>org.apache.plc4x</groupId>
      <artifactId>plc4j-driver-ab-eth</artifactId>
<<<<<<< HEAD
      <version>0.12.1-SNAPSHOT</version>
=======
      <version>0.14.0-SNAPSHOT</version>
>>>>>>> d26aafba
      <scope>runtime</scope>
    </dependency>
    <dependency>
      <groupId>org.apache.plc4x</groupId>
      <artifactId>plc4j-driver-ads</artifactId>
<<<<<<< HEAD
      <version>0.12.1-SNAPSHOT</version>
=======
      <version>0.14.0-SNAPSHOT</version>
>>>>>>> d26aafba
      <scope>runtime</scope>
    </dependency>
    <dependency>
      <groupId>org.apache.plc4x</groupId>
      <artifactId>plc4j-driver-bacnet</artifactId>
<<<<<<< HEAD
      <version>0.12.1-SNAPSHOT</version>
=======
      <version>0.14.0-SNAPSHOT</version>
>>>>>>> d26aafba
      <scope>runtime</scope>
    </dependency>
    <dependency>
      <groupId>org.apache.plc4x</groupId>
      <artifactId>plc4j-driver-c-bus</artifactId>
<<<<<<< HEAD
      <version>0.12.1-SNAPSHOT</version>
=======
      <version>0.14.0-SNAPSHOT</version>
>>>>>>> d26aafba
      <scope>runtime</scope>
    </dependency>
    <dependency>
      <groupId>org.apache.plc4x</groupId>
      <artifactId>plc4j-driver-can</artifactId>
<<<<<<< HEAD
      <version>0.12.1-SNAPSHOT</version>
=======
      <version>0.14.0-SNAPSHOT</version>
>>>>>>> d26aafba
      <scope>runtime</scope>
    </dependency>
    <dependency>
      <groupId>org.apache.plc4x</groupId>
      <artifactId>plc4j-driver-canopen</artifactId>
<<<<<<< HEAD
      <version>0.12.1-SNAPSHOT</version>
=======
      <version>0.14.0-SNAPSHOT</version>
>>>>>>> d26aafba
      <scope>runtime</scope>
    </dependency>
    <dependency>
      <groupId>org.apache.plc4x</groupId>
      <artifactId>plc4j-driver-eip</artifactId>
<<<<<<< HEAD
      <version>0.12.1-SNAPSHOT</version>
=======
      <version>0.14.0-SNAPSHOT</version>
>>>>>>> d26aafba
      <scope>runtime</scope>
    </dependency>
    <dependency>
      <groupId>org.apache.plc4x</groupId>
      <artifactId>plc4j-driver-firmata</artifactId>
<<<<<<< HEAD
      <version>0.12.1-SNAPSHOT</version>
=======
      <version>0.14.0-SNAPSHOT</version>
>>>>>>> d26aafba
      <scope>runtime</scope>
    </dependency>
    <dependency>
      <groupId>org.apache.plc4x</groupId>
      <artifactId>plc4j-driver-iec-60870</artifactId>
<<<<<<< HEAD
      <version>0.12.1-SNAPSHOT</version>
=======
      <version>0.14.0-SNAPSHOT</version>
>>>>>>> d26aafba
      <scope>runtime</scope>
    </dependency>
    <dependency>
      <groupId>org.apache.plc4x</groupId>
      <artifactId>plc4j-driver-knxnetip</artifactId>
<<<<<<< HEAD
      <version>0.12.1-SNAPSHOT</version>
=======
      <version>0.14.0-SNAPSHOT</version>
>>>>>>> d26aafba
      <scope>runtime</scope>
    </dependency>
    <dependency>
      <groupId>org.apache.plc4x</groupId>
      <artifactId>plc4j-driver-open-protocol</artifactId>
<<<<<<< HEAD
      <version>0.12.1-SNAPSHOT</version>
=======
      <version>0.14.0-SNAPSHOT</version>
>>>>>>> d26aafba
      <scope>runtime</scope>
    </dependency>
    <dependency>
      <groupId>org.apache.plc4x</groupId>
      <artifactId>plc4j-driver-modbus</artifactId>
<<<<<<< HEAD
      <version>0.12.1-SNAPSHOT</version>
=======
      <version>0.14.0-SNAPSHOT</version>
>>>>>>> d26aafba
      <scope>runtime</scope>
    </dependency>
    <dependency>
      <groupId>org.apache.plc4x</groupId>
      <artifactId>plc4j-driver-opcua</artifactId>
<<<<<<< HEAD
      <version>0.12.1-SNAPSHOT</version>
=======
      <version>0.14.0-SNAPSHOT</version>
>>>>>>> d26aafba
      <scope>runtime</scope>
    </dependency>
    <dependency>
      <groupId>org.apache.plc4x</groupId>
      <artifactId>plc4j-driver-plc4x</artifactId>
<<<<<<< HEAD
      <version>0.12.1-SNAPSHOT</version>
=======
      <version>0.14.0-SNAPSHOT</version>
>>>>>>> d26aafba
      <scope>runtime</scope>
    </dependency>
    <dependency>
      <groupId>org.apache.plc4x</groupId>
      <artifactId>plc4j-driver-profinet-ng</artifactId>
<<<<<<< HEAD
      <version>0.12.1-SNAPSHOT</version>
=======
      <version>0.14.0-SNAPSHOT</version>
>>>>>>> d26aafba
      <scope>runtime</scope>
    </dependency>
    <dependency>
      <groupId>org.apache.plc4x</groupId>
      <artifactId>plc4j-driver-s7</artifactId>
<<<<<<< HEAD
      <version>0.12.1-SNAPSHOT</version>
=======
      <version>0.14.0-SNAPSHOT</version>
>>>>>>> d26aafba
      <scope>runtime</scope>
    </dependency>
    <dependency>
      <groupId>org.apache.plc4x</groupId>
      <artifactId>plc4j-driver-simulated</artifactId>
<<<<<<< HEAD
      <version>0.12.1-SNAPSHOT</version>
=======
      <version>0.14.0-SNAPSHOT</version>
>>>>>>> d26aafba
      <scope>runtime</scope>
    </dependency>

    <dependency>
      <groupId>org.apache.plc4x</groupId>
      <artifactId>plc4j-transport-serial</artifactId>
<<<<<<< HEAD
      <version>0.12.1-SNAPSHOT</version>
=======
      <version>0.14.0-SNAPSHOT</version>
>>>>>>> d26aafba
      <scope>runtime</scope>
    </dependency>
  </dependencies>
</project><|MERGE_RESOLUTION|>--- conflicted
+++ resolved
@@ -23,11 +23,7 @@
   <parent>
     <groupId>org.apache.plc4x</groupId>
     <artifactId>plc4j-drivers</artifactId>
-<<<<<<< HEAD
-    <version>0.12.1-SNAPSHOT</version>
-=======
     <version>0.14.0-SNAPSHOT</version>
->>>>>>> d26aafba
   </parent>
 
   <artifactId>plc4j-driver-all</artifactId>
@@ -37,11 +33,7 @@
   <description>Meta package to include all standard drivers</description>
 
   <properties>
-<<<<<<< HEAD
-    <project.build.outputTimestamp>2024-02-16T15:57:46Z</project.build.outputTimestamp>
-=======
     <project.build.outputTimestamp>2025-08-02T13:55:11Z</project.build.outputTimestamp>
->>>>>>> d26aafba
   </properties>
 
   <build>
@@ -66,20 +58,12 @@
           <dependency>
             <groupId>org.apache.plc4x</groupId>
             <artifactId>plc4j-api</artifactId>
-<<<<<<< HEAD
-            <version>0.12.1-SNAPSHOT</version>
-=======
             <version>0.14.0-SNAPSHOT</version>
->>>>>>> d26aafba
           </dependency>
           <dependency>
             <groupId>org.apache.plc4x</groupId>
             <artifactId>plc4j-spi</artifactId>
-<<<<<<< HEAD
-            <version>0.12.1-SNAPSHOT</version>
-=======
             <version>0.14.0-SNAPSHOT</version>
->>>>>>> d26aafba
           </dependency>
           <dependency>
             <groupId>org.apache.maven</groupId>
@@ -96,182 +80,110 @@
     <dependency>
       <groupId>org.apache.plc4x</groupId>
       <artifactId>plc4j-driver-ab-eth</artifactId>
-<<<<<<< HEAD
-      <version>0.12.1-SNAPSHOT</version>
-=======
       <version>0.14.0-SNAPSHOT</version>
->>>>>>> d26aafba
       <scope>runtime</scope>
     </dependency>
     <dependency>
       <groupId>org.apache.plc4x</groupId>
       <artifactId>plc4j-driver-ads</artifactId>
-<<<<<<< HEAD
-      <version>0.12.1-SNAPSHOT</version>
-=======
       <version>0.14.0-SNAPSHOT</version>
->>>>>>> d26aafba
       <scope>runtime</scope>
     </dependency>
     <dependency>
       <groupId>org.apache.plc4x</groupId>
       <artifactId>plc4j-driver-bacnet</artifactId>
-<<<<<<< HEAD
-      <version>0.12.1-SNAPSHOT</version>
-=======
       <version>0.14.0-SNAPSHOT</version>
->>>>>>> d26aafba
       <scope>runtime</scope>
     </dependency>
     <dependency>
       <groupId>org.apache.plc4x</groupId>
       <artifactId>plc4j-driver-c-bus</artifactId>
-<<<<<<< HEAD
-      <version>0.12.1-SNAPSHOT</version>
-=======
       <version>0.14.0-SNAPSHOT</version>
->>>>>>> d26aafba
       <scope>runtime</scope>
     </dependency>
     <dependency>
       <groupId>org.apache.plc4x</groupId>
       <artifactId>plc4j-driver-can</artifactId>
-<<<<<<< HEAD
-      <version>0.12.1-SNAPSHOT</version>
-=======
       <version>0.14.0-SNAPSHOT</version>
->>>>>>> d26aafba
       <scope>runtime</scope>
     </dependency>
     <dependency>
       <groupId>org.apache.plc4x</groupId>
       <artifactId>plc4j-driver-canopen</artifactId>
-<<<<<<< HEAD
-      <version>0.12.1-SNAPSHOT</version>
-=======
       <version>0.14.0-SNAPSHOT</version>
->>>>>>> d26aafba
       <scope>runtime</scope>
     </dependency>
     <dependency>
       <groupId>org.apache.plc4x</groupId>
       <artifactId>plc4j-driver-eip</artifactId>
-<<<<<<< HEAD
-      <version>0.12.1-SNAPSHOT</version>
-=======
       <version>0.14.0-SNAPSHOT</version>
->>>>>>> d26aafba
       <scope>runtime</scope>
     </dependency>
     <dependency>
       <groupId>org.apache.plc4x</groupId>
       <artifactId>plc4j-driver-firmata</artifactId>
-<<<<<<< HEAD
-      <version>0.12.1-SNAPSHOT</version>
-=======
       <version>0.14.0-SNAPSHOT</version>
->>>>>>> d26aafba
       <scope>runtime</scope>
     </dependency>
     <dependency>
       <groupId>org.apache.plc4x</groupId>
       <artifactId>plc4j-driver-iec-60870</artifactId>
-<<<<<<< HEAD
-      <version>0.12.1-SNAPSHOT</version>
-=======
       <version>0.14.0-SNAPSHOT</version>
->>>>>>> d26aafba
       <scope>runtime</scope>
     </dependency>
     <dependency>
       <groupId>org.apache.plc4x</groupId>
       <artifactId>plc4j-driver-knxnetip</artifactId>
-<<<<<<< HEAD
-      <version>0.12.1-SNAPSHOT</version>
-=======
       <version>0.14.0-SNAPSHOT</version>
->>>>>>> d26aafba
       <scope>runtime</scope>
     </dependency>
     <dependency>
       <groupId>org.apache.plc4x</groupId>
       <artifactId>plc4j-driver-open-protocol</artifactId>
-<<<<<<< HEAD
-      <version>0.12.1-SNAPSHOT</version>
-=======
       <version>0.14.0-SNAPSHOT</version>
->>>>>>> d26aafba
       <scope>runtime</scope>
     </dependency>
     <dependency>
       <groupId>org.apache.plc4x</groupId>
       <artifactId>plc4j-driver-modbus</artifactId>
-<<<<<<< HEAD
-      <version>0.12.1-SNAPSHOT</version>
-=======
       <version>0.14.0-SNAPSHOT</version>
->>>>>>> d26aafba
       <scope>runtime</scope>
     </dependency>
     <dependency>
       <groupId>org.apache.plc4x</groupId>
       <artifactId>plc4j-driver-opcua</artifactId>
-<<<<<<< HEAD
-      <version>0.12.1-SNAPSHOT</version>
-=======
       <version>0.14.0-SNAPSHOT</version>
->>>>>>> d26aafba
       <scope>runtime</scope>
     </dependency>
     <dependency>
       <groupId>org.apache.plc4x</groupId>
       <artifactId>plc4j-driver-plc4x</artifactId>
-<<<<<<< HEAD
-      <version>0.12.1-SNAPSHOT</version>
-=======
       <version>0.14.0-SNAPSHOT</version>
->>>>>>> d26aafba
       <scope>runtime</scope>
     </dependency>
     <dependency>
       <groupId>org.apache.plc4x</groupId>
       <artifactId>plc4j-driver-profinet-ng</artifactId>
-<<<<<<< HEAD
-      <version>0.12.1-SNAPSHOT</version>
-=======
       <version>0.14.0-SNAPSHOT</version>
->>>>>>> d26aafba
       <scope>runtime</scope>
     </dependency>
     <dependency>
       <groupId>org.apache.plc4x</groupId>
       <artifactId>plc4j-driver-s7</artifactId>
-<<<<<<< HEAD
-      <version>0.12.1-SNAPSHOT</version>
-=======
       <version>0.14.0-SNAPSHOT</version>
->>>>>>> d26aafba
       <scope>runtime</scope>
     </dependency>
     <dependency>
       <groupId>org.apache.plc4x</groupId>
       <artifactId>plc4j-driver-simulated</artifactId>
-<<<<<<< HEAD
-      <version>0.12.1-SNAPSHOT</version>
-=======
       <version>0.14.0-SNAPSHOT</version>
->>>>>>> d26aafba
       <scope>runtime</scope>
     </dependency>
 
     <dependency>
       <groupId>org.apache.plc4x</groupId>
       <artifactId>plc4j-transport-serial</artifactId>
-<<<<<<< HEAD
-      <version>0.12.1-SNAPSHOT</version>
-=======
       <version>0.14.0-SNAPSHOT</version>
->>>>>>> d26aafba
       <scope>runtime</scope>
     </dependency>
   </dependencies>
