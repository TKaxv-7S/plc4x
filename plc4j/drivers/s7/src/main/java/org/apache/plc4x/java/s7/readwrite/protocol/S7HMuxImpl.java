/*
 * Licensed to the Apache Software Foundation (ASF) under one
 * or more contributor license agreements.  See the NOTICE file
 * distributed with this work for additional information
 * regarding copyright ownership.  The ASF licenses this file
 * to you under the Apache License, Version 2.0 (the
 * "License"); you may not use this file except in compliance
 * with the License.  You may obtain a copy of the License at
 *
 *   https://www.apache.org/licenses/LICENSE-2.0
 *
 * Unless required by applicable law or agreed to in writing,
 * software distributed under the License is distributed on an
 * "AS IS" BASIS, WITHOUT WARRANTIES OR CONDITIONS OF ANY
 * KIND, either express or implied.  See the License for the
 * specific language governing permissions and limitations
 * under the License.
 */
package org.apache.plc4x.java.s7.readwrite.protocol;

import io.netty.buffer.ByteBuf;
import io.netty.channel.Channel;
import io.netty.channel.ChannelHandler;
import io.netty.channel.ChannelHandler.Sharable;
import io.netty.channel.ChannelHandlerContext;
import io.netty.channel.embedded.EmbeddedChannel;
import io.netty.handler.codec.MessageToMessageCodec;
import io.netty.handler.timeout.ReadTimeoutHandler;
import io.netty.util.AttributeKey;
import org.apache.plc4x.java.spi.configuration.PlcConnectionConfiguration;
import org.apache.plc4x.java.s7.readwrite.configuration.S7Configuration;
import org.apache.plc4x.java.spi.events.ConnectEvent;
import org.apache.plc4x.java.spi.events.ConnectedEvent;
import org.apache.plc4x.java.spi.events.DisconnectEvent;
import org.apache.plc4x.java.spi.events.DisconnectedEvent;
import org.slf4j.Logger;
import org.slf4j.LoggerFactory;

import java.time.LocalTime;
import java.util.List;
import java.util.logging.Level;

/**
 * Implementation of a multiplexing channel, from an embedded channel to two
 * possible TCP connections, primary and secondary.
 * The objective is to allow connections to individual systems
 * with a two CP (PN CPUs, CP343-1, CP443-1 or similar), or H-type systems
 * (S7-400H or S7-1500H).
 * The user App must be in charge of restoring the requests or
 * subscriptions that it is requesting.
 */
@Sharable
public class S7HMuxImpl extends MessageToMessageCodec<ByteBuf, ByteBuf> implements S7HMux {

    private static final Logger logger = LoggerFactory.getLogger(S7HMuxImpl.class);

    /*
     * This attribute indicates to the other handlers that the channel is connected
     * or disconnected because a switch is being made between TCP channels or
     * both TCP channels are disconnected.
     * Default value: false
     */
    final static AttributeKey<Boolean> IS_CONNECTED = AttributeKey.valueOf("IS_CONNECTED");

    /*
     * This attribute indicates to the other handlers that the channel is connected
     * or disconnected because a switch is being made between TCP channels or
     * both TCP channels are disconnected.
     * Default value: false
     */
    final static AttributeKey<Boolean> WAS_CONNECTED = AttributeKey.valueOf("WAS_CONNECTED");


    /*
     * This attribute indicates to the other handlers which channel is being used,
     * this allows the request to be properly prepared.
     * For example, in the case of a CPU with two CPs, you should change
     * the "slot", in the case of H systems, you should change the "rack",
     * the correct values will be defined in the connection URL.
     * Default value: true
     */
    final static AttributeKey<Boolean> IS_PRIMARY = AttributeKey.valueOf("IS_PRIMARY");

    /*
     * This is the maximum waiting time for reading on the TCP channel.
     * As there is no traffic, it must be assumed that the connection with the
     * interlocutor was lost and it must be restarted.
     * When the channel is closed, the "fail over" is carried out
     * in case of having the secondary channel, or it is expected that it
     * will be restored automatically, which is done every 4 seconds.
     * Default value: 8 sec.
     */
    final static AttributeKey<Integer> READ_TIME_OUT = AttributeKey.valueOf("READ_TIME_OUT");

    /*
     * If your application requires sampling times greater than the
     * set "watchdog" time, it is important that the PING option is activated,
     * this will prevent the TCP channel from being closed unnecessarily.
     * Default value: false
     */
    final static AttributeKey<Boolean> IS_PING_ACTIVE = AttributeKey.valueOf("IS_PIN_ACTIVE");

    /*
     * Time value in seconds at which the execution of the PING will be scheduled.
     * Generally set by developer experience, but generally should be the same
     * as READ_TIME_OUT / 2.
     * Default value: -1
     */
    final static AttributeKey<Integer> PING_TIME = AttributeKey.valueOf("PING_TIME");

    /*
     * Time for supervision of TCP channels. If the channel is not active,
     * a safe stop of the EventLoop must be performed, to ensure that
     * no additional tasks are created.
     * Default value: 4
     */
    final static AttributeKey<Integer> RETRY_TIME = AttributeKey.valueOf("RETRY_TIME");

    ChannelHandlerContext embedCtx = null;
    protected Channel embededChannel = null;
    protected Channel tcpChannel = null;
    protected Channel primaryChannel = null;
    protected Channel secondaryChannel = null;

    /*
     * From S7ProtocolLogic
     * TODO: Evaluate if the "embed_ctx" is really required since we set
     *  the Embeded channel when we created it.
     */
    @Override
<<<<<<< HEAD
    protected void encode(ChannelHandlerContext ctx, ByteBuf outbb, List<Object> list) {
        if ((embed_ctx == null) && (ctx.channel() instanceof EmbeddedChannel)) embed_ctx = ctx;
        if ((tcp_channel != null) && (embed_ctx == ctx)) {
            tcp_channel.writeAndFlush(outbb.copy());
        }
        list.add(outbb.copy());
=======
    protected void encode(ChannelHandlerContext ctx, ByteBuf outBB, List<Object> list) {
        if ((embedCtx == null) && (ctx.channel() instanceof EmbeddedChannel)) embedCtx = ctx;
        if ((tcpChannel != null) && (embedCtx == ctx)) {
            tcpChannel.writeAndFlush(outBB.copy());
        }
        list.add(outBB.copy());
>>>>>>> d26aafba
    }

    /*
     * To S7ProtocolLogic
     * The information received here from the channel "tcp_channel" is sent to
     * the pipeline of the channel "embeded_channel"
     */
    @Override
    protected void decode(ChannelHandlerContext ctx, ByteBuf inBB, List<Object> list) throws Exception {
        embedCtx.fireChannelRead(inBB.copy());
    }

    @Override
    public void channelRegistered(ChannelHandlerContext ctx) throws Exception {
        super.channelRegistered(ctx);
        logger.debug("channelRegistered: " + ctx.name());
    }

    @Override
    public void exceptionCaught(ChannelHandlerContext ctx, Throwable cause) throws Exception {
        super.exceptionCaught(ctx, cause);
        logger.debug("exceptionCaught: " + ctx.name());
    }

    @Override
    public void channelWritabilityChanged(ChannelHandlerContext ctx) throws Exception {
        super.channelWritabilityChanged(ctx);
        logger.debug("channelWritabilityChanged: " + ctx.name());
    }

    /*
     * The events detected here flow from the S7ProtocolLogic object.
     * Upon receiving the "ConnectedEvent" event, we must safely add the watchdog
     * to the pipeline of the "tcp_channel" connection.
     * The supervision time can be defined in the connection URL,
     * the default value being 0 secs disabling this function.
     * This value being defined experimentally, a typical value is 8 seconds.
     */
    @Override
    public void userEventTriggered(ChannelHandlerContext ctx, Object evt) throws Exception {
        logger.info(LocalTime.now() + " userEventTriggered: " + ctx.name() + " Event: " + evt);

        if (evt instanceof ConnectedEvent) {
            try {
<<<<<<< HEAD
                ChannelHandler watchdog = tcp_channel.pipeline().get("watchdog");
                if (watchdog != null) {
                    tcp_channel.pipeline().remove(watchdog);
                }
=======
                ChannelHandler watchdog = tcpChannel.pipeline().get("watchdog");
                if (watchdog != null) {
                    tcpChannel.pipeline().remove(watchdog);
                }

>>>>>>> d26aafba
            } catch (Exception ex) {
                logger.info(ex.toString());
            }
            try {
                if ((embededChannel.attr(READ_TIME_OUT).get() > 0) &&
                    embededChannel.attr(IS_PING_ACTIVE).get())
                    tcpChannel.pipeline().addFirst("watchdog",
                        new ReadTimeoutHandler(embededChannel.attr(READ_TIME_OUT).get()));
                if (tcpChannel.isActive()) {
                    embededChannel.attr(IS_CONNECTED).set(true);
                } else {
                    embededChannel.attr(IS_CONNECTED).set(false);
                }
            } catch (Exception ex) {
                logger.info(ex.toString());
            }
        }

        if (evt instanceof DisconnectEvent) {
//            logger.info("userEventTriggered -> DisconnectEvent");
        }
        
        // trigger other event handlers after IS_CONNECTED was set
        super.userEventTriggered(ctx, evt);
    }

    @Override
    public void channelReadComplete(ChannelHandlerContext ctx) throws Exception {
        super.channelReadComplete(ctx);
        logger.debug(LocalTime.now() + " channelReadComplete: " + ctx.name());
    }

    @Override
    public void channelInactive(ChannelHandlerContext ctx) throws Exception {
        super.channelInactive(ctx);
        logger.debug("channelInactive: " + ctx.name());
    }

    @Override
    public void channelActive(ChannelHandlerContext ctx) throws Exception {
        super.channelActive(ctx);
        logger.debug("channelActive: " + ctx.name());
    }

    @Override
    public void channelUnregistered(ChannelHandlerContext ctx) throws Exception {
        super.channelUnregistered(ctx);
        logger.debug("{} channelUnregistered: {}", LocalTime.now(), ctx.name());
        String strCanal = (tcpChannel == primaryChannel) ? "PRIMARY" : "SECONDARY";
        logger.info("Unregistered of channel: {}", strCanal);
        //TODO: If embedded channel is closed, we need close all channels
        if (ctx == embedCtx) return;

        if (tcpChannel == ctx.channel()) {
            embededChannel.attr(IS_CONNECTED).set(false);
            embededChannel.attr(WAS_CONNECTED).set(true);
            embededChannel.pipeline().fireUserEventTriggered(new DisconnectedEvent());
        }

        if (embedCtx != null)
            logger.info(embedCtx.executor().toString());

        if ((tcpChannel == primaryChannel) &&
            (primaryChannel == ctx.channel()))
            if ((!primaryChannel.isActive()) &&
                (secondaryChannel != null))
                if (secondaryChannel.isActive()) {
                    synchronized (tcpChannel) {
                        logger.info("Using secondary TCP channel.");
                        tcpChannel = secondaryChannel;
                        embededChannel.attr(IS_PRIMARY).set(false);
                        embededChannel.pipeline().fireUserEventTriggered(new ConnectEvent());
                    }
                }


        if ((tcpChannel == secondaryChannel) &&
            (secondaryChannel == ctx.channel()))
            if ((!secondaryChannel.isActive()) &&
                (primaryChannel != null))
                if (primaryChannel.isActive()) {
                    synchronized (tcpChannel) {
                        logger.info("Using primary TCP channel.");
                        tcpChannel = primaryChannel;
                        embededChannel.attr(IS_PRIMARY).set(true);
                        embededChannel.pipeline().fireUserEventTriggered(new ConnectEvent());
                    }
                }
    }

    @Override
    public void setEmbededhannel(Channel embeded_channel, PlcConnectionConfiguration configuration) {
        final S7Configuration conf = (S7Configuration) configuration;
        this.embededChannel = embeded_channel;
        this.embededChannel.attr(IS_CONNECTED).set(false);
        this.embededChannel.attr(WAS_CONNECTED).set(false);
        this.embededChannel.attr(IS_PRIMARY).set(true);

        //From the URL
        this.embededChannel.attr(READ_TIME_OUT).set(conf.getReadTimeout());
        this.embededChannel.attr(IS_PING_ACTIVE).set(conf.getPing());
        this.embededChannel.attr(PING_TIME).set(conf.getPingTime());
        this.embededChannel.attr(RETRY_TIME).set(conf.getRetryTime());
    }

    @Override
    public void setPrimaryChannel(Channel primary_channel) {
        if ((this.primaryChannel == null) && (tcpChannel == null)) {
            if (primary_channel != null) {
                this.primaryChannel = primary_channel;
                tcpChannel = primary_channel;
                embededChannel.attr(IS_PRIMARY).set(true);
            }
        } else if ((this.primaryChannel == null) ||
            ((tcpChannel == secondaryChannel)) && (tcpChannel.isActive())) {
            this.primaryChannel = primary_channel;

        } else if ((!this.primaryChannel.isActive()) && (tcpChannel == secondaryChannel)) {
            this.primaryChannel = primary_channel;

        } else if (((!this.primaryChannel.isActive()) && (tcpChannel == this.primaryChannel)) ||
            (primary_channel.isActive())) {
            synchronized (tcpChannel) {                
                tcpChannel.close();
                this.primaryChannel = primary_channel;
                tcpChannel = primary_channel;
                embededChannel.attr(IS_PRIMARY).set(true);

                if (tcpChannel.isActive()) {
                    logger.info("Reassigns the inactive primary channel and send ConnectEvent..");
                    embedCtx.fireUserEventTriggered(new ConnectEvent());
                }
            }
        } else if (primary_channel.isActive()) {
            synchronized (tcpChannel) {
                tcpChannel.close();
                this.primaryChannel = primary_channel;
                tcpChannel = primary_channel;
                embededChannel.attr(IS_PRIMARY).set(true);
                logger.info("Reassigns the primary channel and send ConnectEvent.");
                if (tcpChannel.isActive()) {
                    embedCtx.fireUserEventTriggered(new ConnectEvent());
                }
            }            
        }
    }

    @Override
    public void setSecondaryChannel(Channel secondary_channel) {
        if ((this.primaryChannel == null) && (tcpChannel == null)) {
            if (secondary_channel != null) {
                this.secondaryChannel = secondary_channel;
                tcpChannel = secondary_channel;
                embededChannel.attr(IS_PRIMARY).set(false);
            }

        } else if ((this.secondaryChannel == null) ||
            ((tcpChannel == primaryChannel)) && (tcpChannel.isActive())) {
            this.secondaryChannel = secondary_channel;

        } else if ((!this.secondaryChannel.isActive()) && (tcpChannel == primaryChannel)) {
            this.secondaryChannel = secondary_channel;

        } else if (((!this.secondaryChannel.isActive()) && (tcpChannel == this.secondaryChannel)) ||
            (secondary_channel.isActive())) {
            synchronized (tcpChannel) {
                tcpChannel.close();
                this.secondaryChannel = secondary_channel;
                tcpChannel = secondary_channel;
                embededChannel.attr(IS_PRIMARY).set(false);
            }
            if (tcpChannel.isActive()) {
                embedCtx.fireUserEventTriggered(new ConnectEvent());
            }
        }
    }

    @Override
    public Channel getTCPChannel() {
        return tcpChannel;
    }

}<|MERGE_RESOLUTION|>--- conflicted
+++ resolved
@@ -128,21 +128,12 @@
      *  the Embeded channel when we created it.
      */
     @Override
-<<<<<<< HEAD
-    protected void encode(ChannelHandlerContext ctx, ByteBuf outbb, List<Object> list) {
-        if ((embed_ctx == null) && (ctx.channel() instanceof EmbeddedChannel)) embed_ctx = ctx;
-        if ((tcp_channel != null) && (embed_ctx == ctx)) {
-            tcp_channel.writeAndFlush(outbb.copy());
-        }
-        list.add(outbb.copy());
-=======
     protected void encode(ChannelHandlerContext ctx, ByteBuf outBB, List<Object> list) {
         if ((embedCtx == null) && (ctx.channel() instanceof EmbeddedChannel)) embedCtx = ctx;
         if ((tcpChannel != null) && (embedCtx == ctx)) {
             tcpChannel.writeAndFlush(outBB.copy());
         }
         list.add(outBB.copy());
->>>>>>> d26aafba
     }
 
     /*
@@ -187,18 +178,11 @@
 
         if (evt instanceof ConnectedEvent) {
             try {
-<<<<<<< HEAD
-                ChannelHandler watchdog = tcp_channel.pipeline().get("watchdog");
-                if (watchdog != null) {
-                    tcp_channel.pipeline().remove(watchdog);
-                }
-=======
                 ChannelHandler watchdog = tcpChannel.pipeline().get("watchdog");
                 if (watchdog != null) {
                     tcpChannel.pipeline().remove(watchdog);
                 }
 
->>>>>>> d26aafba
             } catch (Exception ex) {
                 logger.info(ex.toString());
             }
