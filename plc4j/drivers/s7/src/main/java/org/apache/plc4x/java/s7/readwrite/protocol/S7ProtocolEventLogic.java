--- conflicted
+++ resolved
@@ -51,14 +51,6 @@
 
 public class S7ProtocolEventLogic implements PlcSubscriber {
     private final org.slf4j.Logger logger = LoggerFactory.getLogger(S7ProtocolEventLogic.class);
-<<<<<<< HEAD
-    private final BlockingQueue<?> eventQueue;
-    private final BlockingQueue<PlcSubscriptionEvent> dispachQueue = new ArrayBlockingQueue<>(1024);
-
-    private final Map<EventType, Map<PlcConsumerRegistration, Consumer<PlcSubscriptionEvent>>> mapIndex = new HashMap<>();
-    private final Map<EventType, PlcSubscriptionHandle> eventTypeHandles = new HashMap<>();
-
-=======
     
     private final BlockingQueue eventqueue;
     private final BlockingQueue dispachqueue = new ArrayBlockingQueue<>(1024);
@@ -66,7 +58,6 @@
     private Map<EventType, Map<PlcConsumerRegistration, Consumer>> mapIndex = new HashMap(); 
     private Map<EventType, PlcSubscriptionHandle> eventtypehandles =  new HashMap(); ;
     
->>>>>>> b1a89b99
     private final Runnable runProcessor;
     private final Runnable runDispacher;
 
@@ -152,20 +143,6 @@
         public void run() {
             while(!shutdown){
                 try {
-<<<<<<< HEAD
-                    Object obj = eventQueue.poll(delay, TimeUnit.MILLISECONDS);
-                    if (obj == null) {
-                        continue;
-                    }
-                    if (obj instanceof S7ParameterModeTransition) {
-                        S7ModeEvent modeEvent = new S7ModeEvent((S7ParameterModeTransition) obj);
-                        dispatchQueue.add(modeEvent);
-                    } else if (obj instanceof S7PayloadDiagnosticMessage) {
-                        S7PayloadDiagnosticMessage msg = (S7PayloadDiagnosticMessage) obj;
-                        if ((msg.getEventId() >= 0x0A000) && (msg.getEventId() <= 0x0BFFF)) {
-                            S7UserEvent userEvent = new S7UserEvent(msg);
-                            dispatchQueue.add(userEvent);
-=======
                     Object obj = eventqueue.poll(delay, TimeUnit.MILLISECONDS);
                     if (obj != null){
                         if (obj instanceof S7ParameterModeTransition){
@@ -184,7 +161,6 @@
                         } else                           
                         if (obj instanceof S7CyclicEvent){
                                 dispathqueue.add(obj);  
->>>>>>> b1a89b99
                         } else {
                             S7AlarmEvent alarmevent = new S7AlarmEvent(obj);
                             dispathqueue.add(alarmevent);
