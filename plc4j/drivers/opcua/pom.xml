<?xml version="1.0" encoding="UTF-8"?>
<!--
  Licensed to the Apache Software Foundation (ASF) under one
  or more contributor license agreements.  See the NOTICE file
  distributed with this work for additional information
  regarding copyright ownership.  The ASF licenses this file
  to you under the Apache License, Version 2.0 (the
  "License"); you may not use this file except in compliance
  with the License.  You may obtain a copy of the License at

      https://www.apache.org/licenses/LICENSE-2.0

  Unless required by applicable law or agreed to in writing,
  software distributed under the License is distributed on an
  "AS IS" BASIS, WITHOUT WARRANTIES OR CONDITIONS OF ANY
  KIND, either express or implied.  See the License for the
  specific language governing permissions and limitations
  under the License.
  -->
<project xmlns="http://maven.apache.org/POM/4.0.0" xmlns:xsi="http://www.w3.org/2001/XMLSchema-instance" xsi:schemaLocation="http://maven.apache.org/POM/4.0.0 http://maven.apache.org/xsd/maven-4.0.0.xsd">

  <modelVersion>4.0.0</modelVersion>

  <parent>
    <groupId>org.apache.plc4x</groupId>
    <artifactId>plc4j-drivers</artifactId>
<<<<<<< HEAD
    <version>0.9.0</version>
=======
    <version>0.10.0</version>
>>>>>>> cac82545
  </parent>

  <artifactId>plc4j-driver-opcua</artifactId>
  <name>PLC4J: Driver: OPC UA</name>
  <description>Implementation of a PLC4X driver able to speak with devices using the OPC UA protocol.</description>

  <build>
    <plugins>
        <plugin>
          <groupId>org.apache.plc4x.plugins</groupId>
          <artifactId>plc4x-maven-plugin</artifactId>
          <executions>
            <execution>
              <id>generate-driver</id>
              <phase>generate-sources</phase>
              <goals>
                <goal>generate-driver</goal>
              </goals>
              <configuration>
                <protocolName>opcua</protocolName>
                <languageName>java</languageName>
                <outputFlavor>read-write</outputFlavor>
              </configuration>
            </execution>
          </executions>
        </plugin>
      <plugin>
        <groupId>org.apache.karaf.tooling</groupId>
        <artifactId>karaf-maven-plugin</artifactId>
        <executions>
          <execution>
            <id>generate-feature-xml</id>
            <phase>compile</phase>
            <goals>
              <!-- Generate the feature.xml -->
              <goal>features-generate-descriptor</goal>
              <!-- Check the feature.xml -->
              <goal>verify</goal>
            </goals>
            <configuration>
              <enableGeneration>true</enableGeneration>
              <aggregateFeatures>true</aggregateFeatures>
            </configuration>
          </execution>
          <execution>
            <id>build-kar</id>
            <phase>package</phase>
            <goals>
              <!--
                Build a kar archive (Jar containing the feature.xml
                as well as the module content and it's dependencies.
              -->
              <goal>kar</goal>
            </goals>
          </execution>
        </executions>
      </plugin>
      <plugin>
        <groupId>org.apache.felix</groupId>
        <artifactId>maven-bundle-plugin</artifactId>
        <extensions>true</extensions>
        <configuration>
          <instructions>
            <Bundle-SymbolicName>${project.groupId}.${project.artifactId}</Bundle-SymbolicName>
            <Bundle-Activator>org.apache.plc4x.java.osgi.DriverActivator</Bundle-Activator>
            <Export-Service>org.apache.plc4x.java.api.PlcDriver,org.apache.plc4x.java.opcua.OpcuaPlcDriver</Export-Service>
            <Import-Package>
              com.fasterxml.jackson.annotation;resolution:=optional,
              *
            </Import-Package>
          </instructions>
        </configuration>
      </plugin>
      <!--
        When instrumenting the Eclipse Milo files for code coverage calculation
        We're getting errors which don't hurt, but sort of make the build ugly.
        So we're telling the plugin to exclude them from instrumentation.
      -->
      <plugin>
        <groupId>org.jacoco</groupId>
        <artifactId>jacoco-maven-plugin</artifactId>
        <configuration>
          <excludes>
            <exclude>org/eclipse/**/*</exclude>
          </excludes>
        </configuration>
      </plugin>
      <plugin>
        <groupId>org.apache.maven.plugins</groupId>
        <artifactId>maven-dependency-plugin</artifactId>
        <configuration>
          <usedDependencies combine.children="append">
            <usedDependency>org.apache.plc4x:plc4x-code-generation-language-java</usedDependency>
            <usedDependency>org.apache.plc4x:plc4x-protocols-opcua</usedDependency>
          </usedDependencies>
        </configuration>
      </plugin>
    </plugins>
  </build>

  <dependencies>
    <dependency>
      <groupId>org.apache.plc4x</groupId>
      <artifactId>plc4j-api</artifactId>
      <version>0.10.0</version>
    </dependency>

    <dependency>
      <groupId>org.apache.plc4x</groupId>
<<<<<<< HEAD
      <artifactId>plc4j-transport-tcp</artifactId>
      <version>0.9.0</version>
=======
      <artifactId>plc4j-spi</artifactId>
      <version>0.10.0</version>
>>>>>>> cac82545
    </dependency>

    <dependency>
      <groupId>org.apache.plc4x</groupId>
<<<<<<< HEAD
      <artifactId>plc4j-api</artifactId>
      <version>0.9.0</version>
=======
      <artifactId>plc4j-transport-tcp</artifactId>
      <version>0.10.0</version>
    </dependency>

    <dependency>
      <groupId>io.netty</groupId>
      <artifactId>netty-buffer</artifactId>
>>>>>>> cac82545
    </dependency>

    <dependency>
<<<<<<< HEAD
      <groupId>org.apache.plc4x</groupId>
      <artifactId>plc4j-spi</artifactId>
      <version>0.9.0</version>
=======
      <groupId>org.apache.commons</groupId>
      <artifactId>commons-lang3</artifactId>
>>>>>>> cac82545
    </dependency>

    <dependency>
      <groupId>io.vavr</groupId>
      <artifactId>vavr</artifactId>
    </dependency>
    <dependency>
      <groupId>org.bouncycastle</groupId>
      <artifactId>bcpkix-jdk15on</artifactId>
    </dependency>
    <dependency>
      <groupId>org.bouncycastle</groupId>
      <artifactId>bcprov-jdk15on</artifactId>
    </dependency>

    <dependency>
      <groupId>org.apache.plc4x</groupId>
      <artifactId>plc4j-utils-test-utils</artifactId>
      <version>0.10.0</version>
      <scope>test</scope>
    </dependency>

    <dependency>
      <groupId>org.eclipse.milo</groupId>
      <artifactId>sdk-client</artifactId>
      <scope>test</scope>
    </dependency>
    <dependency>
      <groupId>org.eclipse.milo</groupId>
      <artifactId>stack-core</artifactId>
      <scope>test</scope>
    </dependency>
    <dependency>
      <groupId>org.eclipse.milo</groupId>
      <artifactId>stack-client</artifactId>
      <scope>test</scope>
    </dependency>
    <dependency>
      <groupId>org.eclipse.milo</groupId>
      <artifactId>server-examples</artifactId>
      <scope>test</scope>
    </dependency>

    <dependency>
      <groupId>org.apache.plc4x</groupId>
      <artifactId>plc4x-code-generation-language-java</artifactId>
<<<<<<< HEAD
      <version>0.9.0</version>
=======
      <version>0.10.0</version>
>>>>>>> cac82545
      <!-- Scope is 'provided' as this way it's not shipped with the driver -->
      <scope>provided</scope>
    </dependency>

    <dependency>
      <groupId>org.apache.plc4x</groupId>
      <artifactId>plc4x-protocols-opcua</artifactId>
<<<<<<< HEAD
      <version>0.9.0</version>
=======
      <version>0.10.0</version>
>>>>>>> cac82545
      <!-- Scope is 'provided' as this way it's not shipped with the driver -->
      <scope>provided</scope>
    </dependency>

    <dependency>
      <groupId>org.apache.plc4x</groupId>
      <artifactId>plc4x-protocols-opcua</artifactId>
<<<<<<< HEAD
      <version>0.9.0</version>
=======
      <version>0.10.0</version>
>>>>>>> cac82545
      <classifier>tests</classifier>
      <type>test-jar</type>
      <scope>test</scope>
    </dependency>
  </dependencies>

  <dependencyManagement>
    <dependencies>
      <dependency>
        <groupId>org.eclipse.milo</groupId>
        <artifactId>sdk-client</artifactId>
        <version>${milo.version}</version>
      </dependency>
      <dependency>
        <groupId>org.eclipse.milo</groupId>
        <artifactId>stack-core</artifactId>
        <version>${milo.version}</version>
      </dependency>
      <dependency>
        <groupId>org.eclipse.milo</groupId>
        <artifactId>stack-client</artifactId>
        <version>${milo.version}</version>
      </dependency>
      <dependency>
        <groupId>org.eclipse.milo</groupId>
        <artifactId>server-examples</artifactId>
        <version>${milo.version}</version>
      </dependency>
    </dependencies>
  </dependencyManagement>

</project><|MERGE_RESOLUTION|>--- conflicted
+++ resolved
@@ -24,11 +24,7 @@
   <parent>
     <groupId>org.apache.plc4x</groupId>
     <artifactId>plc4j-drivers</artifactId>
-<<<<<<< HEAD
-    <version>0.9.0</version>
-=======
     <version>0.10.0</version>
->>>>>>> cac82545
   </parent>
 
   <artifactId>plc4j-driver-opcua</artifactId>
@@ -138,21 +134,12 @@
 
     <dependency>
       <groupId>org.apache.plc4x</groupId>
-<<<<<<< HEAD
-      <artifactId>plc4j-transport-tcp</artifactId>
-      <version>0.9.0</version>
-=======
       <artifactId>plc4j-spi</artifactId>
       <version>0.10.0</version>
->>>>>>> cac82545
-    </dependency>
-
-    <dependency>
-      <groupId>org.apache.plc4x</groupId>
-<<<<<<< HEAD
-      <artifactId>plc4j-api</artifactId>
-      <version>0.9.0</version>
-=======
+    </dependency>
+
+    <dependency>
+      <groupId>org.apache.plc4x</groupId>
       <artifactId>plc4j-transport-tcp</artifactId>
       <version>0.10.0</version>
     </dependency>
@@ -160,18 +147,11 @@
     <dependency>
       <groupId>io.netty</groupId>
       <artifactId>netty-buffer</artifactId>
->>>>>>> cac82545
-    </dependency>
-
-    <dependency>
-<<<<<<< HEAD
-      <groupId>org.apache.plc4x</groupId>
-      <artifactId>plc4j-spi</artifactId>
-      <version>0.9.0</version>
-=======
+    </dependency>
+
+    <dependency>
       <groupId>org.apache.commons</groupId>
       <artifactId>commons-lang3</artifactId>
->>>>>>> cac82545
     </dependency>
 
     <dependency>
@@ -218,11 +198,7 @@
     <dependency>
       <groupId>org.apache.plc4x</groupId>
       <artifactId>plc4x-code-generation-language-java</artifactId>
-<<<<<<< HEAD
-      <version>0.9.0</version>
-=======
-      <version>0.10.0</version>
->>>>>>> cac82545
+      <version>0.10.0</version>
       <!-- Scope is 'provided' as this way it's not shipped with the driver -->
       <scope>provided</scope>
     </dependency>
@@ -230,11 +206,7 @@
     <dependency>
       <groupId>org.apache.plc4x</groupId>
       <artifactId>plc4x-protocols-opcua</artifactId>
-<<<<<<< HEAD
-      <version>0.9.0</version>
-=======
-      <version>0.10.0</version>
->>>>>>> cac82545
+      <version>0.10.0</version>
       <!-- Scope is 'provided' as this way it's not shipped with the driver -->
       <scope>provided</scope>
     </dependency>
@@ -242,11 +214,7 @@
     <dependency>
       <groupId>org.apache.plc4x</groupId>
       <artifactId>plc4x-protocols-opcua</artifactId>
-<<<<<<< HEAD
-      <version>0.9.0</version>
-=======
-      <version>0.10.0</version>
->>>>>>> cac82545
+      <version>0.10.0</version>
       <classifier>tests</classifier>
       <type>test-jar</type>
       <scope>test</scope>
