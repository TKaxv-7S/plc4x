--- conflicted
+++ resolved
@@ -24,11 +24,7 @@
   <parent>
     <groupId>org.apache.plc4x</groupId>
     <artifactId>plc4j-drivers</artifactId>
-<<<<<<< HEAD
-    <version>0.8.0</version>
-=======
     <version>0.9.0</version>
->>>>>>> e9e9a58b
   </parent>
 
   <artifactId>plc4j-driver-opcua</artifactId>
@@ -132,24 +128,16 @@
     <dependency>
       <groupId>org.apache.plc4x</groupId>
       <artifactId>plc4j-api</artifactId>
-<<<<<<< HEAD
-      <version>0.8.0</version>
-=======
-      <version>0.9.0</version>
->>>>>>> e9e9a58b
+      <version>0.9.0</version>
     </dependency>
     <dependency>
       <groupId>org.apache.plc4x</groupId>
       <artifactId>plc4j-spi</artifactId>
-<<<<<<< HEAD
-      <version>0.8.0</version>
-=======
       <version>0.9.0</version>
     </dependency>
     <dependency>
       <groupId>io.vavr</groupId>
       <artifactId>vavr</artifactId>
->>>>>>> e9e9a58b
     </dependency>
 
     <dependency>
@@ -180,31 +168,6 @@
     </dependency>
 
     <dependency>
-<<<<<<< HEAD
-    <groupId>org.apache.plc4x</groupId>
-    <artifactId>plc4x-build-utils-language-java</artifactId>
-    <version>0.8.0</version>
-    <!-- Scope is 'provided' as this way it's not shipped with the driver -->
-    <scope>provided</scope>
-  </dependency>
-
-  <dependency>
-    <groupId>org.apache.plc4x</groupId>
-    <artifactId>plc4x-protocols-opcua</artifactId>
-    <version>0.8.0</version>
-    <!-- Scope is 'provided' as this way it's not shipped with the driver -->
-    <scope>provided</scope>
-  </dependency>
-
-  <dependency>
-    <groupId>org.apache.plc4x</groupId>
-    <artifactId>plc4x-protocols-opcua</artifactId>
-    <version>0.8.0</version>
-    <classifier>tests</classifier>
-    <type>test-jar</type>
-    <scope>test</scope>
-  </dependency>
-=======
       <groupId>org.apache.plc4x</groupId>
       <artifactId>plc4x-code-generation-language-java</artifactId>
       <version>0.9.0</version>
@@ -239,7 +202,6 @@
       <artifactId>bcprov-jdk15on</artifactId>
       <scope>compile</scope>
     </dependency>
->>>>>>> e9e9a58b
   </dependencies>
 
   <dependencyManagement>
