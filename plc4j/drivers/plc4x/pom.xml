<?xml version="1.0" encoding="UTF-8"?>
<!--
  Licensed to the Apache Software Foundation (ASF) under one
  or more contributor license agreements.  See the NOTICE file
  distributed with this work for additional information
  regarding copyright ownership.  The ASF licenses this file
  to you under the Apache License, Version 2.0 (the
  "License"); you may not use this file except in compliance
  with the License.  You may obtain a copy of the License at

      https://www.apache.org/licenses/LICENSE-2.0

  Unless required by applicable law or agreed to in writing,
  software distributed under the License is distributed on an
  "AS IS" BASIS, WITHOUT WARRANTIES OR CONDITIONS OF ANY
  KIND, either express or implied.  See the License for the
  specific language governing permissions and limitations
  under the License.
  -->
<project xmlns="http://maven.apache.org/POM/4.0.0" xmlns:xsi="http://www.w3.org/2001/XMLSchema-instance" xsi:schemaLocation="http://maven.apache.org/POM/4.0.0 http://maven.apache.org/xsd/maven-4.0.0.xsd">
  <modelVersion>4.0.0</modelVersion>

  <parent>
    <groupId>org.apache.plc4x</groupId>
    <artifactId>plc4j-drivers</artifactId>
<<<<<<< HEAD
    <version>0.12.1-SNAPSHOT</version>
=======
    <version>0.14.0-SNAPSHOT</version>
>>>>>>> d26aafba
  </parent>

  <artifactId>plc4j-driver-plc4x</artifactId>
      
  <name>PLC4J: Driver: PLC4X (Proxy)</name>
  <description>Implementation of a PLC4X driver for the PLC4X protocol, which is used for relaying PLC4X requests from one system to another.</description>

  <properties>
<<<<<<< HEAD
    <project.build.outputTimestamp>2024-02-16T15:57:46Z</project.build.outputTimestamp>
=======
    <project.build.outputTimestamp>2025-08-02T13:55:11Z</project.build.outputTimestamp>
>>>>>>> d26aafba
  </properties>

  <build>
    <plugins>
      <plugin>
        <groupId>org.apache.karaf.tooling</groupId>
        <artifactId>karaf-maven-plugin</artifactId>
        <executions>
          <execution>
            <id>generate-feature-xml</id>
            <phase>compile</phase>
            <goals>
              <!-- Generate the feature.xml -->
              <goal>features-generate-descriptor</goal>
              <!-- Check the feature.xml -->
              <goal>verify</goal>
            </goals>
            <configuration>
              <enableGeneration>true</enableGeneration>
              <aggregateFeatures>true</aggregateFeatures>
            </configuration>
          </execution>
          <execution>
            <id>build-kar</id>
            <phase>package</phase>
            <goals>
              <!--
                Build a kar archive (Jar containing the feature.xml
                as well as the module content and it's dependencies.
              -->
              <goal>kar</goal>
            </goals>
          </execution>
        </executions>
      </plugin>
      <plugin>
        <groupId>org.apache.felix</groupId>
        <artifactId>maven-bundle-plugin</artifactId>
        <extensions>true</extensions>
        <configuration>
          <instructions>
            <Bundle-SymbolicName>${project.groupId}.${project.artifactId}</Bundle-SymbolicName>
            <Bundle-Activator>org.apache.plc4x.java.osgi.DriverActivator</Bundle-Activator>
            <Export-Service>org.apache.plc4x.java.api.PlcDriver,org.apache.plc4x.java.plc4x.readwrite.Plc4xDriver
            </Export-Service>
            <Import-Package>
              *
            </Import-Package>
            <SPI-consumer>*</SPI-consumer>            
          </instructions>
        </configuration>
      </plugin>
    </plugins>
  </build>

  <dependencies>
    <dependency>
      <groupId>org.apache.plc4x</groupId>
      <artifactId>plc4j-api</artifactId>
<<<<<<< HEAD
      <version>0.12.1-SNAPSHOT</version>
=======
      <version>0.14.0-SNAPSHOT</version>
>>>>>>> d26aafba
    </dependency>
    <dependency>
      <groupId>org.apache.plc4x</groupId>
      <artifactId>plc4j-spi</artifactId>
<<<<<<< HEAD
      <version>0.12.1-SNAPSHOT</version>
=======
      <version>0.14.0-SNAPSHOT</version>
>>>>>>> d26aafba
    </dependency>

    <dependency>
      <groupId>org.apache.plc4x</groupId>
      <artifactId>plc4j-transport-tcp</artifactId>
<<<<<<< HEAD
      <version>0.12.1-SNAPSHOT</version>
=======
      <version>0.14.0-SNAPSHOT</version>
>>>>>>> d26aafba
    </dependency>

    <dependency>
      <groupId>io.netty</groupId>
      <artifactId>netty-buffer</artifactId>
    </dependency>
    <dependency>
      <groupId>io.netty</groupId>
      <artifactId>netty-transport</artifactId>
    </dependency>

    <dependency>
      <groupId>org.slf4j</groupId>
      <artifactId>slf4j-api</artifactId>
    </dependency>
    <dependency>
      <groupId>ch.qos.logback</groupId>
      <artifactId>logback-classic</artifactId>
    </dependency>

    <dependency>
      <groupId>org.apache.plc4x</groupId>
      <artifactId>plc4j-utils-test-utils</artifactId>
<<<<<<< HEAD
      <version>0.12.1-SNAPSHOT</version>
=======
      <version>0.14.0-SNAPSHOT</version>
>>>>>>> d26aafba
      <scope>test</scope>
    </dependency>

    <dependency>
      <groupId>org.skyscreamer</groupId>
      <artifactId>jsonassert</artifactId>
      <version>1.5.3</version>
      <scope>test</scope>
    </dependency>

    <dependency>
      <groupId>org.apache.plc4x</groupId>
      <artifactId>plc4x-protocols-plc4x</artifactId>
<<<<<<< HEAD
      <version>0.12.1-SNAPSHOT</version>
=======
      <version>0.14.0-SNAPSHOT</version>
>>>>>>> d26aafba
      <classifier>tests</classifier>
      <type>test-jar</type>
      <scope>test</scope>
    </dependency>
  </dependencies>

  <profiles>
    <profile>
      <id>update-generated-code</id>
      <build>
        <plugins>
          <plugin>
            <groupId>org.apache.plc4x.plugins</groupId>
            <artifactId>plc4x-maven-plugin</artifactId>
            <executions>
              <execution>
                <id>generate-driver</id>
                <phase>generate-sources</phase>
                <goals>
                  <goal>generate-driver</goal>
                </goals>
                <configuration>
                  <protocolName>plc4x</protocolName>
                  <protocolVersion>0</protocolVersion>
                  <languageName>java</languageName>
                  <outputFlavor>read-write</outputFlavor>
                  <outputDir>src/main/generated</outputDir>
                </configuration>
              </execution>
            </executions>
          </plugin>
        </plugins>
      </build>

      <dependencies>
        <dependency>
          <groupId>org.apache.plc4x</groupId>
          <artifactId>plc4x-code-generation-language-java</artifactId>
<<<<<<< HEAD
          <version>0.12.1-SNAPSHOT</version>
=======
          <version>0.14.0-SNAPSHOT</version>
>>>>>>> d26aafba
          <!-- Scope is 'provided' as this way it's not shipped with the driver -->
          <scope>provided</scope>
        </dependency>

        <dependency>
          <groupId>org.apache.plc4x</groupId>
          <artifactId>plc4x-protocols-plc4x</artifactId>
<<<<<<< HEAD
          <version>0.12.1-SNAPSHOT</version>
=======
          <version>0.14.0-SNAPSHOT</version>
>>>>>>> d26aafba
          <!-- Scope is 'provided' as this way it's not shipped with the driver -->
          <scope>provided</scope>
        </dependency>
      </dependencies>
    </profile>
  </profiles>

</project><|MERGE_RESOLUTION|>--- conflicted
+++ resolved
@@ -23,11 +23,7 @@
   <parent>
     <groupId>org.apache.plc4x</groupId>
     <artifactId>plc4j-drivers</artifactId>
-<<<<<<< HEAD
-    <version>0.12.1-SNAPSHOT</version>
-=======
     <version>0.14.0-SNAPSHOT</version>
->>>>>>> d26aafba
   </parent>
 
   <artifactId>plc4j-driver-plc4x</artifactId>
@@ -36,11 +32,7 @@
   <description>Implementation of a PLC4X driver for the PLC4X protocol, which is used for relaying PLC4X requests from one system to another.</description>
 
   <properties>
-<<<<<<< HEAD
-    <project.build.outputTimestamp>2024-02-16T15:57:46Z</project.build.outputTimestamp>
-=======
     <project.build.outputTimestamp>2025-08-02T13:55:11Z</project.build.outputTimestamp>
->>>>>>> d26aafba
   </properties>
 
   <build>
@@ -100,30 +92,18 @@
     <dependency>
       <groupId>org.apache.plc4x</groupId>
       <artifactId>plc4j-api</artifactId>
-<<<<<<< HEAD
-      <version>0.12.1-SNAPSHOT</version>
-=======
       <version>0.14.0-SNAPSHOT</version>
->>>>>>> d26aafba
     </dependency>
     <dependency>
       <groupId>org.apache.plc4x</groupId>
       <artifactId>plc4j-spi</artifactId>
-<<<<<<< HEAD
-      <version>0.12.1-SNAPSHOT</version>
-=======
       <version>0.14.0-SNAPSHOT</version>
->>>>>>> d26aafba
     </dependency>
 
     <dependency>
       <groupId>org.apache.plc4x</groupId>
       <artifactId>plc4j-transport-tcp</artifactId>
-<<<<<<< HEAD
-      <version>0.12.1-SNAPSHOT</version>
-=======
       <version>0.14.0-SNAPSHOT</version>
->>>>>>> d26aafba
     </dependency>
 
     <dependency>
@@ -147,11 +127,7 @@
     <dependency>
       <groupId>org.apache.plc4x</groupId>
       <artifactId>plc4j-utils-test-utils</artifactId>
-<<<<<<< HEAD
-      <version>0.12.1-SNAPSHOT</version>
-=======
       <version>0.14.0-SNAPSHOT</version>
->>>>>>> d26aafba
       <scope>test</scope>
     </dependency>
 
@@ -165,11 +141,7 @@
     <dependency>
       <groupId>org.apache.plc4x</groupId>
       <artifactId>plc4x-protocols-plc4x</artifactId>
-<<<<<<< HEAD
-      <version>0.12.1-SNAPSHOT</version>
-=======
       <version>0.14.0-SNAPSHOT</version>
->>>>>>> d26aafba
       <classifier>tests</classifier>
       <type>test-jar</type>
       <scope>test</scope>
@@ -208,11 +180,7 @@
         <dependency>
           <groupId>org.apache.plc4x</groupId>
           <artifactId>plc4x-code-generation-language-java</artifactId>
-<<<<<<< HEAD
-          <version>0.12.1-SNAPSHOT</version>
-=======
           <version>0.14.0-SNAPSHOT</version>
->>>>>>> d26aafba
           <!-- Scope is 'provided' as this way it's not shipped with the driver -->
           <scope>provided</scope>
         </dependency>
@@ -220,11 +188,7 @@
         <dependency>
           <groupId>org.apache.plc4x</groupId>
           <artifactId>plc4x-protocols-plc4x</artifactId>
-<<<<<<< HEAD
-          <version>0.12.1-SNAPSHOT</version>
-=======
           <version>0.14.0-SNAPSHOT</version>
->>>>>>> d26aafba
           <!-- Scope is 'provided' as this way it's not shipped with the driver -->
           <scope>provided</scope>
         </dependency>
