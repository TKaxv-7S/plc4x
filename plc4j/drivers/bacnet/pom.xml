--- conflicted
+++ resolved
@@ -23,11 +23,7 @@
   <parent>
     <groupId>org.apache.plc4x</groupId>
     <artifactId>plc4j-drivers</artifactId>
-<<<<<<< HEAD
-    <version>0.12.1-SNAPSHOT</version>
-=======
     <version>0.14.0-SNAPSHOT</version>
->>>>>>> d26aafba
   </parent>
 
   <artifactId>plc4j-driver-bacnet</artifactId>
@@ -35,11 +31,7 @@
   <name>PLC4J: Driver: BACNet/IP</name>
 
   <properties>
-<<<<<<< HEAD
-    <project.build.outputTimestamp>2024-02-16T15:57:46Z</project.build.outputTimestamp>
-=======
     <project.build.outputTimestamp>2025-08-02T13:55:11Z</project.build.outputTimestamp>
->>>>>>> d26aafba
   </properties>
 
   <build>
@@ -97,59 +89,35 @@
     <dependency>
       <groupId>org.apache.plc4x</groupId>
       <artifactId>plc4j-api</artifactId>
-<<<<<<< HEAD
-      <version>0.12.1-SNAPSHOT</version>
-=======
-      <version>0.14.0-SNAPSHOT</version>
->>>>>>> d26aafba
+      <version>0.14.0-SNAPSHOT</version>
     </dependency>
     <dependency>
       <groupId>org.apache.plc4x</groupId>
       <artifactId>plc4j-spi</artifactId>
-<<<<<<< HEAD
-      <version>0.12.1-SNAPSHOT</version>
-=======
-      <version>0.14.0-SNAPSHOT</version>
->>>>>>> d26aafba
+      <version>0.14.0-SNAPSHOT</version>
     </dependency>
 
     <dependency>
       <groupId>org.apache.plc4x</groupId>
       <artifactId>plc4j-transport-udp</artifactId>
-<<<<<<< HEAD
-      <version>0.12.1-SNAPSHOT</version>
-=======
-      <version>0.14.0-SNAPSHOT</version>
->>>>>>> d26aafba
+      <version>0.14.0-SNAPSHOT</version>
     </dependency>
     <dependency>
       <groupId>org.apache.plc4x</groupId>
       <artifactId>plc4j-transport-raw-socket</artifactId>
-<<<<<<< HEAD
-      <version>0.12.1-SNAPSHOT</version>
-=======
-      <version>0.14.0-SNAPSHOT</version>
->>>>>>> d26aafba
+      <version>0.14.0-SNAPSHOT</version>
       <optional>true</optional>
     </dependency>
     <dependency>
       <groupId>org.apache.plc4x</groupId>
       <artifactId>plc4j-utils-pcap-shared</artifactId>
-<<<<<<< HEAD
-      <version>0.12.1-SNAPSHOT</version>
-=======
-      <version>0.14.0-SNAPSHOT</version>
->>>>>>> d26aafba
+      <version>0.14.0-SNAPSHOT</version>
       <optional>true</optional>
     </dependency>
     <dependency>
       <groupId>org.apache.plc4x</groupId>
       <artifactId>plc4j-transport-pcap-replay</artifactId>
-<<<<<<< HEAD
-      <version>0.12.1-SNAPSHOT</version>
-=======
-      <version>0.14.0-SNAPSHOT</version>
->>>>>>> d26aafba
+      <version>0.14.0-SNAPSHOT</version>
       <optional>true</optional>
     </dependency>
 
@@ -180,21 +148,13 @@
     <dependency>
       <groupId>org.apache.plc4x</groupId>
       <artifactId>plc4j-utils-test-utils</artifactId>
-<<<<<<< HEAD
-      <version>0.12.1-SNAPSHOT</version>
-=======
-      <version>0.14.0-SNAPSHOT</version>
->>>>>>> d26aafba
+      <version>0.14.0-SNAPSHOT</version>
       <scope>test</scope>
     </dependency>
     <dependency>
       <groupId>org.apache.plc4x</groupId>
       <artifactId>plc4j-utils-test-generator</artifactId>
-<<<<<<< HEAD
-      <version>0.12.1-SNAPSHOT</version>
-=======
-      <version>0.14.0-SNAPSHOT</version>
->>>>>>> d26aafba
+      <version>0.14.0-SNAPSHOT</version>
       <scope>test</scope>
     </dependency>
 
@@ -218,11 +178,7 @@
     <dependency>
       <groupId>org.apache.plc4x</groupId>
       <artifactId>plc4x-protocols-bacnetip</artifactId>
-<<<<<<< HEAD
-      <version>0.12.1-SNAPSHOT</version>
-=======
-      <version>0.14.0-SNAPSHOT</version>
->>>>>>> d26aafba
+      <version>0.14.0-SNAPSHOT</version>
       <classifier>tests</classifier>
       <type>test-jar</type>
       <scope>test</scope>
@@ -280,11 +236,7 @@
         <dependency>
           <groupId>org.apache.plc4x</groupId>
           <artifactId>plc4x-code-generation-language-java</artifactId>
-<<<<<<< HEAD
-          <version>0.12.1-SNAPSHOT</version>
-=======
           <version>0.14.0-SNAPSHOT</version>
->>>>>>> d26aafba
           <!-- Scope is 'provided' as this way it's not shipped with the driver -->
           <scope>provided</scope>
         </dependency>
@@ -292,11 +244,7 @@
         <dependency>
           <groupId>org.apache.plc4x</groupId>
           <artifactId>plc4x-protocols-bacnetip</artifactId>
-<<<<<<< HEAD
-          <version>0.12.1-SNAPSHOT</version>
-=======
           <version>0.14.0-SNAPSHOT</version>
->>>>>>> d26aafba
           <!-- Scope is 'provided' as this way it's not shipped with the driver -->
           <scope>provided</scope>
         </dependency>
