--- conflicted
+++ resolved
@@ -24,11 +24,7 @@
   <parent>
     <groupId>org.apache.plc4x.examples</groupId>
     <artifactId>plc4j-examples</artifactId>
-<<<<<<< HEAD
-    <version>0.10.0</version>
-=======
     <version>0.11.0</version>
->>>>>>> d22042ef
   </parent>
 
   <artifactId>plc4j-examples-hello-world-plc4x-read</artifactId>
@@ -43,11 +39,7 @@
     <dependency>
       <groupId>org.apache.plc4x</groupId>
       <artifactId>plc4j-api</artifactId>
-<<<<<<< HEAD
-      <version>0.10.0</version>
-=======
       <version>0.11.0</version>
->>>>>>> d22042ef
     </dependency>
 
     <dependency>
