--- conflicted
+++ resolved
@@ -24,11 +24,7 @@
   <parent>
     <groupId>org.apache.plc4x.examples</groupId>
     <artifactId>plc4j-examples</artifactId>
-<<<<<<< HEAD
-    <version>0.4.0</version>
-=======
     <version>0.6.0</version>
->>>>>>> d58c4d58
   </parent>
 
   <artifactId>plc4j-hello-storage-elasticsearch</artifactId>
@@ -43,18 +39,11 @@
     <dependency>
       <groupId>org.apache.plc4x</groupId>
       <artifactId>plc4j-api</artifactId>
-<<<<<<< HEAD
-      <version>0.4.0</version>
-=======
       <version>0.6.0</version>
->>>>>>> d58c4d58
     </dependency>
     <dependency>
       <groupId>org.apache.plc4x</groupId>
       <artifactId>plc4j-apache-edgent</artifactId>
-<<<<<<< HEAD
-      <version>0.4.0</version>
-=======
       <version>0.6.0</version>
     </dependency>
 
@@ -62,7 +51,6 @@
       <groupId>commons-cli</groupId>
       <artifactId>commons-cli</artifactId>
       <version>1.4</version>
->>>>>>> d58c4d58
     </dependency>
 
     <dependency>
@@ -101,16 +89,9 @@
       <artifactId>transport-netty4-client</artifactId>
     </dependency>
     <dependency>
-<<<<<<< HEAD
-      <groupId>org.apache.plc4x</groupId>
-      <artifactId>plc4j-driver-s7</artifactId>
-      <version>0.4.0</version>
-      <scope>runtime</scope>
-=======
       <groupId>org.locationtech.spatial4j</groupId>
       <artifactId>spatial4j</artifactId>
       <version>0.7</version>
->>>>>>> d58c4d58
     </dependency>
 
     <dependency>
