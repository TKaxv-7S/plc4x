<?xml version="1.0" encoding="UTF-8"?>
<!--

  Licensed to the Apache Software Foundation (ASF) under one or more
  contributor license agreements.  See the NOTICE file distributed with
  this work for additional information regarding copyright ownership.
  The ASF licenses this file to You under the Apache License, Version 2.0
  (the "License"); you may not use this file except in compliance with
  the License.  You may obtain a copy of the License at

      http://www.apache.org/licenses/LICENSE-2.0

  Unless required by applicable law or agreed to in writing, software
  distributed under the License is distributed on an "AS IS" BASIS,
  WITHOUT WARRANTIES OR CONDITIONS OF ANY KIND, either express or implied.
  See the License for the specific language governing permissions and
  limitations under the License.

-->
<project xmlns="http://maven.apache.org/POM/4.0.0" xmlns:xsi="http://www.w3.org/2001/XMLSchema-instance" xsi:schemaLocation="http://maven.apache.org/POM/4.0.0 http://maven.apache.org/xsd/maven-4.0.0.xsd">

  <modelVersion>4.0.0</modelVersion>

  <parent>
    <groupId>org.apache.plc4x.examples</groupId>
    <artifactId>plc4j-examples</artifactId>
<<<<<<< HEAD
    <version>0.6.0</version>
=======
    <version>0.7.0</version>
>>>>>>> a936a9fe
  </parent>

  <artifactId>plc4j-hello-storage-elasticsearch</artifactId>
  <name>PLC4J: Examples: Storage: ElasticSearch</name>
  <description>Client application demonstrating PLC4X in our virtual IoT Factory using ElasticSearch.</description>

  <properties>
    <app.main.class>org.apache.plc4x.java.examples.storage.elasticsearch.ElasticsearchStorage</app.main.class>
  </properties>

  <dependencies>
    <dependency>
      <groupId>org.apache.plc4x</groupId>
      <artifactId>plc4j-api</artifactId>
<<<<<<< HEAD
      <version>0.6.0</version>
=======
      <version>0.7.0</version>
>>>>>>> a936a9fe
    </dependency>
    <dependency>
      <groupId>org.apache.plc4x</groupId>
      <artifactId>plc4j-apache-edgent</artifactId>
<<<<<<< HEAD
      <version>0.6.0</version>
=======
      <version>0.7.0</version>
>>>>>>> a936a9fe
    </dependency>

    <dependency>
      <groupId>commons-cli</groupId>
      <artifactId>commons-cli</artifactId>
      <version>1.4</version>
    </dependency>

    <dependency>
      <groupId>org.apache.edgent</groupId>
      <artifactId>edgent-api-function</artifactId>
      <version>1.2.0</version>
    </dependency>
    <dependency>
      <groupId>org.apache.edgent</groupId>
      <artifactId>edgent-api-topology</artifactId>
      <version>1.2.0</version>
    </dependency>
    <dependency>
      <groupId>org.apache.edgent</groupId>
      <artifactId>edgent-providers-direct</artifactId>
      <version>1.2.0</version>
    </dependency>

    <!-- Elasticsearch dependencies -->
    <dependency>
      <groupId>org.elasticsearch</groupId>
      <artifactId>elasticsearch</artifactId>
      <exclusions>
        <exclusion>
          <groupId>org.apache.logging.log4j</groupId>
          <artifactId>log4j-api</artifactId>
        </exclusion>
      </exclusions>
    </dependency>
    <dependency>
      <groupId>org.elasticsearch</groupId>
      <artifactId>elasticsearch-x-content</artifactId>
    </dependency>
    <dependency>
      <groupId>org.elasticsearch.plugin</groupId>
      <artifactId>transport-netty4-client</artifactId>
    </dependency>
    <dependency>
      <groupId>org.locationtech.spatial4j</groupId>
      <artifactId>spatial4j</artifactId>
      <version>0.7</version>
    </dependency>

    <dependency>
      <groupId>org.slf4j</groupId>
      <artifactId>slf4j-api</artifactId>
    </dependency>
    <dependency>
      <groupId>org.apache.logging.log4j</groupId>
      <artifactId>log4j-slf4j-impl</artifactId>
      <version>2.11.2</version>
    </dependency>
<<<<<<< HEAD

    <!-- Required driver implementation -->
    <dependency>
      <groupId>org.apache.plc4x</groupId>
      <artifactId>plc4j-driver-ads</artifactId>
      <version>0.6.0</version>
      <scope>runtime</scope>
    </dependency>
    <dependency>
      <groupId>org.apache.plc4x</groupId>
      <artifactId>plc4j-driver-ethernet-ip</artifactId>
      <version>0.6.0</version>
      <scope>runtime</scope>
    </dependency>
    <dependency>
      <groupId>org.apache.plc4x</groupId>
      <artifactId>plc4j-driver-modbus</artifactId>
      <version>0.6.0</version>
      <scope>runtime</scope>
    </dependency>
    <dependency>
      <groupId>org.apache.plc4x</groupId>
      <artifactId>plc4j-driver-opcua</artifactId>
      <version>0.6.0</version>
      <scope>runtime</scope>
    </dependency>
    <dependency>
      <groupId>org.apache.plc4x</groupId>
      <artifactId>plc4j-driver-s7</artifactId>
      <version>0.6.0</version>
      <scope>runtime</scope>
    </dependency>
    <dependency>
      <groupId>org.apache.plc4x</groupId>
      <artifactId>plc4j-driver-simulated</artifactId>
      <version>0.6.0</version>
      <scope>runtime</scope>
    </dependency>
=======
>>>>>>> a936a9fe
  </dependencies>

  <build>
    <plugins>
      <!-- Filter out some resources -->
      <plugin>
        <groupId>org.apache.maven.plugins</groupId>
        <artifactId>maven-shade-plugin</artifactId>
        <executions>
          <execution>
            <id>generate-uber-jar</id>
            <phase>package</phase>
            <goals>
              <goal>shade</goal>
            </goals>
            <configuration>
              <filters>
                <filter>
                  <artifact>*:*</artifact>
                  <excludes>
                    <exclude>META-INF/*.RSA</exclude>
                    <exclude>META-INF/*.SF</exclude>
                  </excludes>
                </filter>
              </filters>
            </configuration>
          </execution>
        </executions>
      </plugin>
      <plugin>
        <groupId>org.apache.maven.plugins</groupId>
        <artifactId>maven-dependency-plugin</artifactId>
        <configuration>
          <usedDependencies combine.children="append">
            <usedDependency>org.apache.logging.log4j:log4j-slf4j-impl</usedDependency>
            <usedDependency>org.locationtech.spatial4j:spatial4j</usedDependency>
          </usedDependencies>
        </configuration>
      </plugin>
    </plugins>
  </build>

</project><|MERGE_RESOLUTION|>--- conflicted
+++ resolved
@@ -24,11 +24,7 @@
   <parent>
     <groupId>org.apache.plc4x.examples</groupId>
     <artifactId>plc4j-examples</artifactId>
-<<<<<<< HEAD
-    <version>0.6.0</version>
-=======
     <version>0.7.0</version>
->>>>>>> a936a9fe
   </parent>
 
   <artifactId>plc4j-hello-storage-elasticsearch</artifactId>
@@ -43,20 +39,12 @@
     <dependency>
       <groupId>org.apache.plc4x</groupId>
       <artifactId>plc4j-api</artifactId>
-<<<<<<< HEAD
-      <version>0.6.0</version>
-=======
       <version>0.7.0</version>
->>>>>>> a936a9fe
     </dependency>
     <dependency>
       <groupId>org.apache.plc4x</groupId>
       <artifactId>plc4j-apache-edgent</artifactId>
-<<<<<<< HEAD
-      <version>0.6.0</version>
-=======
       <version>0.7.0</version>
->>>>>>> a936a9fe
     </dependency>
 
     <dependency>
@@ -115,47 +103,6 @@
       <artifactId>log4j-slf4j-impl</artifactId>
       <version>2.11.2</version>
     </dependency>
-<<<<<<< HEAD
-
-    <!-- Required driver implementation -->
-    <dependency>
-      <groupId>org.apache.plc4x</groupId>
-      <artifactId>plc4j-driver-ads</artifactId>
-      <version>0.6.0</version>
-      <scope>runtime</scope>
-    </dependency>
-    <dependency>
-      <groupId>org.apache.plc4x</groupId>
-      <artifactId>plc4j-driver-ethernet-ip</artifactId>
-      <version>0.6.0</version>
-      <scope>runtime</scope>
-    </dependency>
-    <dependency>
-      <groupId>org.apache.plc4x</groupId>
-      <artifactId>plc4j-driver-modbus</artifactId>
-      <version>0.6.0</version>
-      <scope>runtime</scope>
-    </dependency>
-    <dependency>
-      <groupId>org.apache.plc4x</groupId>
-      <artifactId>plc4j-driver-opcua</artifactId>
-      <version>0.6.0</version>
-      <scope>runtime</scope>
-    </dependency>
-    <dependency>
-      <groupId>org.apache.plc4x</groupId>
-      <artifactId>plc4j-driver-s7</artifactId>
-      <version>0.6.0</version>
-      <scope>runtime</scope>
-    </dependency>
-    <dependency>
-      <groupId>org.apache.plc4x</groupId>
-      <artifactId>plc4j-driver-simulated</artifactId>
-      <version>0.6.0</version>
-      <scope>runtime</scope>
-    </dependency>
-=======
->>>>>>> a936a9fe
   </dependencies>
 
   <build>
