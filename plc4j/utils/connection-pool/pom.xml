--- conflicted
+++ resolved
@@ -24,11 +24,7 @@
   <parent>
     <artifactId>plc4j-utils</artifactId>
     <groupId>org.apache.plc4x</groupId>
-<<<<<<< HEAD
-    <version>0.3.1</version>
-=======
     <version>0.4.0</version>
->>>>>>> 10739fd4
   </parent>
 
   <artifactId>plc4j-connection-pool</artifactId>
@@ -40,11 +36,7 @@
     <dependency>
       <groupId>org.apache.plc4x</groupId>
       <artifactId>plc4j-api</artifactId>
-<<<<<<< HEAD
-      <version>0.3.1</version>
-=======
       <version>0.4.0</version>
->>>>>>> 10739fd4
     </dependency>
     <dependency>
       <groupId>org.apache.commons</groupId>
