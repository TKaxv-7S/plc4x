--- conflicted
+++ resolved
@@ -34,12 +34,9 @@
         // Intentionally do Nothing
     }
 
-<<<<<<< HEAD
-=======
     default void closeEventLoopForChannel(Channel channel) {
         // By default do nothing for compatibility
         // Extending classes should implement their logic here
     }
 
->>>>>>> 56916920
 }