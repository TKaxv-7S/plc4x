--- conflicted
+++ resolved
@@ -24,11 +24,7 @@
   <parent>
     <groupId>org.apache.plc4x</groupId>
     <artifactId>plc4x-parent</artifactId>
-<<<<<<< HEAD
-    <version>0.12.1-SNAPSHOT</version>
-=======
     <version>0.14.0-SNAPSHOT</version>
->>>>>>> d26aafba
   </parent>
 
   <artifactId>plc4go</artifactId>
@@ -38,11 +34,7 @@
   <description>Implementation of the protocol adapters for usage as Go(lang) library.</description>
 
   <properties>
-<<<<<<< HEAD
-    <project.build.outputTimestamp>2024-02-16T15:57:46Z</project.build.outputTimestamp>
-=======
     <project.build.outputTimestamp>2025-08-02T13:55:11Z</project.build.outputTimestamp>
->>>>>>> d26aafba
     <!-- Tell Sonar where to find the sources -->
     <sonar.sources>.</sonar.sources>
     <sonar.inclusions>**</sonar.inclusions>
@@ -393,11 +385,7 @@
     <dependency>
       <groupId>org.apache.plc4x</groupId>
       <artifactId>plc4x-protocols-ab-eth</artifactId>
-<<<<<<< HEAD
-      <version>0.12.1-SNAPSHOT</version>
-=======
-      <version>0.14.0-SNAPSHOT</version>
->>>>>>> d26aafba
+      <version>0.14.0-SNAPSHOT</version>
       <type>test-jar</type>
       <!-- Scope is 'provided' as this way it's not shipped with the driver -->
       <scope>provided</scope>
@@ -405,11 +393,7 @@
     <dependency>
       <groupId>org.apache.plc4x</groupId>
       <artifactId>plc4x-protocols-ads</artifactId>
-<<<<<<< HEAD
-      <version>0.12.1-SNAPSHOT</version>
-=======
-      <version>0.14.0-SNAPSHOT</version>
->>>>>>> d26aafba
+      <version>0.14.0-SNAPSHOT</version>
       <type>test-jar</type>
       <!-- Scope is 'provided' as this way it's not shipped with the driver -->
       <scope>provided</scope>
@@ -417,11 +401,7 @@
     <dependency>
       <groupId>org.apache.plc4x</groupId>
       <artifactId>plc4x-protocols-bacnetip</artifactId>
-<<<<<<< HEAD
-      <version>0.12.1-SNAPSHOT</version>
-=======
-      <version>0.14.0-SNAPSHOT</version>
->>>>>>> d26aafba
+      <version>0.14.0-SNAPSHOT</version>
       <type>test-jar</type>
       <!-- Scope is 'provided' as this way it's not shipped with the driver -->
       <scope>provided</scope>
@@ -429,11 +409,7 @@
     <dependency>
       <groupId>org.apache.plc4x</groupId>
       <artifactId>plc4x-protocols-c-bus</artifactId>
-<<<<<<< HEAD
-      <version>0.12.1-SNAPSHOT</version>
-=======
-      <version>0.14.0-SNAPSHOT</version>
->>>>>>> d26aafba
+      <version>0.14.0-SNAPSHOT</version>
       <type>test-jar</type>
       <!-- Scope is 'provided' as this way it's not shipped with the driver -->
       <scope>provided</scope>
@@ -441,11 +417,7 @@
     <dependency>
       <groupId>org.apache.plc4x</groupId>
       <artifactId>plc4x-protocols-df1</artifactId>
-<<<<<<< HEAD
-      <version>0.12.1-SNAPSHOT</version>
-=======
-      <version>0.14.0-SNAPSHOT</version>
->>>>>>> d26aafba
+      <version>0.14.0-SNAPSHOT</version>
       <type>test-jar</type>
       <!-- Scope is 'provided' as this way it's not shipped with the driver -->
       <scope>provided</scope>
@@ -453,11 +425,7 @@
     <dependency>
       <groupId>org.apache.plc4x</groupId>
       <artifactId>plc4x-protocols-eip</artifactId>
-<<<<<<< HEAD
-      <version>0.12.1-SNAPSHOT</version>
-=======
-      <version>0.14.0-SNAPSHOT</version>
->>>>>>> d26aafba
+      <version>0.14.0-SNAPSHOT</version>
       <type>test-jar</type>
       <!-- Scope is 'provided' as this way it's not shipped with the driver -->
       <scope>provided</scope>
@@ -465,11 +433,7 @@
     <dependency>
       <groupId>org.apache.plc4x</groupId>
       <artifactId>plc4x-protocols-firmata</artifactId>
-<<<<<<< HEAD
-      <version>0.12.1-SNAPSHOT</version>
-=======
-      <version>0.14.0-SNAPSHOT</version>
->>>>>>> d26aafba
+      <version>0.14.0-SNAPSHOT</version>
       <type>test-jar</type>
       <!-- Scope is 'provided' as this way it's not shipped with the driver -->
       <scope>provided</scope>
@@ -477,11 +441,7 @@
     <dependency>
       <groupId>org.apache.plc4x</groupId>
       <artifactId>plc4x-protocols-knxnetip</artifactId>
-<<<<<<< HEAD
-      <version>0.12.1-SNAPSHOT</version>
-=======
-      <version>0.14.0-SNAPSHOT</version>
->>>>>>> d26aafba
+      <version>0.14.0-SNAPSHOT</version>
       <type>test-jar</type>
       <!-- Scope is 'provided' as this way it's not shipped with the driver -->
       <scope>provided</scope>
@@ -489,11 +449,7 @@
     <dependency>
       <groupId>org.apache.plc4x</groupId>
       <artifactId>plc4x-protocols-modbus</artifactId>
-<<<<<<< HEAD
-      <version>0.12.1-SNAPSHOT</version>
-=======
-      <version>0.14.0-SNAPSHOT</version>
->>>>>>> d26aafba
+      <version>0.14.0-SNAPSHOT</version>
       <type>test-jar</type>
       <!-- Scope is 'provided' as this way it's not shipped with the driver -->
       <scope>provided</scope>
@@ -501,11 +457,7 @@
     <dependency>
       <groupId>org.apache.plc4x</groupId>
       <artifactId>plc4x-protocols-opcua</artifactId>
-<<<<<<< HEAD
-      <version>0.12.1-SNAPSHOT</version>
-=======
-      <version>0.14.0-SNAPSHOT</version>
->>>>>>> d26aafba
+      <version>0.14.0-SNAPSHOT</version>
       <type>test-jar</type>
       <!-- Scope is 'provided' as this way it's not shipped with the driver -->
       <scope>provided</scope>
@@ -513,11 +465,7 @@
     <dependency>
       <groupId>org.apache.plc4x</groupId>
       <artifactId>plc4x-protocols-s7</artifactId>
-<<<<<<< HEAD
-      <version>0.12.1-SNAPSHOT</version>
-=======
-      <version>0.14.0-SNAPSHOT</version>
->>>>>>> d26aafba
+      <version>0.14.0-SNAPSHOT</version>
       <type>test-jar</type>
       <!-- Scope is 'provided' as this way it's not shipped with the driver -->
       <scope>provided</scope>
@@ -525,11 +473,7 @@
     <dependency>
       <groupId>org.apache.plc4x</groupId>
       <artifactId>plc4x-protocols-simulated</artifactId>
-<<<<<<< HEAD
-      <version>0.12.1-SNAPSHOT</version>
-=======
-      <version>0.14.0-SNAPSHOT</version>
->>>>>>> d26aafba
+      <version>0.14.0-SNAPSHOT</version>
       <type>test-jar</type>
       <!-- Scope is 'provided' as this way it's not shipped with the driver -->
       <scope>provided</scope>
@@ -769,11 +713,7 @@
         <dependency>
           <groupId>org.apache.plc4x</groupId>
           <artifactId>plc4x-code-generation-language-go</artifactId>
-<<<<<<< HEAD
-          <version>0.12.1-SNAPSHOT</version>
-=======
-          <version>0.14.0-SNAPSHOT</version>
->>>>>>> d26aafba
+          <version>0.14.0-SNAPSHOT</version>
           <!-- Scope is 'provided' as this way it's not shipped with the driver -->
           <scope>provided</scope>
         </dependency>
@@ -781,132 +721,84 @@
         <dependency>
           <groupId>org.apache.plc4x</groupId>
           <artifactId>plc4x-protocols-ab-eth</artifactId>
-<<<<<<< HEAD
-          <version>0.12.1-SNAPSHOT</version>
-=======
-          <version>0.14.0-SNAPSHOT</version>
->>>>>>> d26aafba
+          <version>0.14.0-SNAPSHOT</version>
           <!-- Scope is 'provided' as this way it's not shipped with the driver -->
           <scope>provided</scope>
         </dependency>
         <dependency>
           <groupId>org.apache.plc4x</groupId>
           <artifactId>plc4x-protocols-ads</artifactId>
-<<<<<<< HEAD
-          <version>0.12.1-SNAPSHOT</version>
-=======
-          <version>0.14.0-SNAPSHOT</version>
->>>>>>> d26aafba
+          <version>0.14.0-SNAPSHOT</version>
           <!-- Scope is 'provided' as this way it's not shipped with the driver -->
           <scope>provided</scope>
         </dependency>
         <dependency>
           <groupId>org.apache.plc4x</groupId>
           <artifactId>plc4x-protocols-bacnetip</artifactId>
-<<<<<<< HEAD
-          <version>0.12.1-SNAPSHOT</version>
-=======
-          <version>0.14.0-SNAPSHOT</version>
->>>>>>> d26aafba
+          <version>0.14.0-SNAPSHOT</version>
           <!-- Scope is 'provided' as this way it's not shipped with the driver -->
           <scope>provided</scope>
         </dependency>
         <dependency>
           <groupId>org.apache.plc4x</groupId>
           <artifactId>plc4x-protocols-c-bus</artifactId>
-<<<<<<< HEAD
-          <version>0.12.1-SNAPSHOT</version>
-=======
-          <version>0.14.0-SNAPSHOT</version>
->>>>>>> d26aafba
+          <version>0.14.0-SNAPSHOT</version>
           <!-- Scope is 'provided' as this way it's not shipped with the driver -->
           <scope>provided</scope>
         </dependency>
         <dependency>
           <groupId>org.apache.plc4x</groupId>
           <artifactId>plc4x-protocols-df1</artifactId>
-<<<<<<< HEAD
-          <version>0.12.1-SNAPSHOT</version>
-=======
-          <version>0.14.0-SNAPSHOT</version>
->>>>>>> d26aafba
+          <version>0.14.0-SNAPSHOT</version>
           <!-- Scope is 'provided' as this way it's not shipped with the driver -->
           <scope>provided</scope>
         </dependency>
         <dependency>
           <groupId>org.apache.plc4x</groupId>
           <artifactId>plc4x-protocols-eip</artifactId>
-<<<<<<< HEAD
-          <version>0.12.1-SNAPSHOT</version>
-=======
-          <version>0.14.0-SNAPSHOT</version>
->>>>>>> d26aafba
+          <version>0.14.0-SNAPSHOT</version>
           <!-- Scope is 'provided' as this way it's not shipped with the driver -->
           <scope>provided</scope>
         </dependency>
         <dependency>
           <groupId>org.apache.plc4x</groupId>
           <artifactId>plc4x-protocols-firmata</artifactId>
-<<<<<<< HEAD
-          <version>0.12.1-SNAPSHOT</version>
-=======
-          <version>0.14.0-SNAPSHOT</version>
->>>>>>> d26aafba
+          <version>0.14.0-SNAPSHOT</version>
           <!-- Scope is 'provided' as this way it's not shipped with the driver -->
           <scope>provided</scope>
         </dependency>
         <dependency>
           <groupId>org.apache.plc4x</groupId>
           <artifactId>plc4x-protocols-knxnetip</artifactId>
-<<<<<<< HEAD
-          <version>0.12.1-SNAPSHOT</version>
-=======
-          <version>0.14.0-SNAPSHOT</version>
->>>>>>> d26aafba
+          <version>0.14.0-SNAPSHOT</version>
           <!-- Scope is 'provided' as this way it's not shipped with the driver -->
           <scope>provided</scope>
         </dependency>
         <dependency>
           <groupId>org.apache.plc4x</groupId>
           <artifactId>plc4x-protocols-modbus</artifactId>
-<<<<<<< HEAD
-          <version>0.12.1-SNAPSHOT</version>
-=======
-          <version>0.14.0-SNAPSHOT</version>
->>>>>>> d26aafba
+          <version>0.14.0-SNAPSHOT</version>
           <!-- Scope is 'provided' as this way it's not shipped with the driver -->
           <scope>provided</scope>
         </dependency>
         <dependency>
           <groupId>org.apache.plc4x</groupId>
           <artifactId>plc4x-protocols-opcua</artifactId>
-<<<<<<< HEAD
-          <version>0.12.1-SNAPSHOT</version>
-=======
-          <version>0.14.0-SNAPSHOT</version>
->>>>>>> d26aafba
+          <version>0.14.0-SNAPSHOT</version>
           <!-- Scope is 'provided' as this way it's not shipped with the driver -->
           <scope>provided</scope>
         </dependency>
         <dependency>
           <groupId>org.apache.plc4x</groupId>
           <artifactId>plc4x-protocols-s7</artifactId>
-<<<<<<< HEAD
-          <version>0.12.1-SNAPSHOT</version>
-=======
-          <version>0.14.0-SNAPSHOT</version>
->>>>>>> d26aafba
+          <version>0.14.0-SNAPSHOT</version>
           <!-- Scope is 'provided' as this way it's not shipped with the driver -->
           <scope>provided</scope>
         </dependency>
         <dependency>
           <groupId>org.apache.plc4x</groupId>
           <artifactId>plc4x-protocols-simulated</artifactId>
-<<<<<<< HEAD
-          <version>0.12.1-SNAPSHOT</version>
-=======
-          <version>0.14.0-SNAPSHOT</version>
->>>>>>> d26aafba
+          <version>0.14.0-SNAPSHOT</version>
           <!-- Scope is 'provided' as this way it's not shipped with the driver -->
           <scope>provided</scope>
         </dependency>
