<?xml version="1.0" encoding="UTF-8"?>
<!--
  Licensed to the Apache Software Foundation (ASF) under one
  or more contributor license agreements.  See the NOTICE file
  distributed with this work for additional information
  regarding copyright ownership.  The ASF licenses this file
  to you under the Apache License, Version 2.0 (the
  "License"); you may not use this file except in compliance
  with the License.  You may obtain a copy of the License at

      https://www.apache.org/licenses/LICENSE-2.0

  Unless required by applicable law or agreed to in writing,
  software distributed under the License is distributed on an
  "AS IS" BASIS, WITHOUT WARRANTIES OR CONDITIONS OF ANY
  KIND, either express or implied.  See the License for the
  specific language governing permissions and limitations
  under the License.
  -->
<project xmlns="http://maven.apache.org/POM/4.0.0" xmlns:xsi="http://www.w3.org/2001/XMLSchema-instance" xsi:schemaLocation="http://maven.apache.org/POM/4.0.0 http://maven.apache.org/xsd/maven-4.0.0.xsd">

  <modelVersion>4.0.0</modelVersion>

  <parent>
    <groupId>org.apache.plc4x</groupId>
    <artifactId>plc4x-parent</artifactId>
<<<<<<< HEAD
    <version>0.12.1-SNAPSHOT</version>
=======
    <version>0.14.0-SNAPSHOT</version>
>>>>>>> d26aafba
  </parent>

  <artifactId>plc4net</artifactId>
  <packaging>pom</packaging>

  <name>PLC4Net</name>
  <description>Implementation of the protocol adapters for usage as .Net module.</description>

  <!-- Disabled for now as C# support is currently not installed in Apache SonarQube -->
  <!--properties>
    <sonar.language>c#</sonar.language>
  </properties-->

  <properties>
<<<<<<< HEAD
    <project.build.outputTimestamp>2024-02-16T15:57:46Z</project.build.outputTimestamp>
=======
    <project.build.outputTimestamp>2025-08-02T13:55:11Z</project.build.outputTimestamp>
>>>>>>> d26aafba
  </properties>

  <build>
    <plugins>
      <!-- Copy the test-resources in here -->
      <plugin>
        <groupId>org.apache.maven.plugins</groupId>
        <artifactId>maven-dependency-plugin</artifactId>
        <executions>
          <execution>
            <id>unpack-protocol-test-suites</id>
            <phase>generate-resources</phase>
            <goals>
              <goal>unpack</goal>
            </goals>
            <configuration>
              <artifactItems>
                <artifactItem>
                  <groupId>org.apache.plc4x</groupId>
                  <artifactId>plc4x-protocols-knxnetip</artifactId>
                  <classifier>tests</classifier>
                  <type>test-jar</type>
                  <outputDirectory>${project.basedir}/drivers/knxnetip-test/resources</outputDirectory>
                  <includes>**/*.xml</includes>
                  <excludes>META-INF/**,org/**</excludes>
                  <overWrite>true</overWrite>
                </artifactItem>
              </artifactItems>
              <ignorePermissions>true</ignorePermissions>
            </configuration>
          </execution>
        </executions>
      </plugin>

      <!-- Build the project -->
      <plugin>
        <groupId>org.codehaus.mojo</groupId>
        <artifactId>exec-maven-plugin</artifactId>
        <executions>
          <execution>
            <id>dotnet-build</id>
            <phase>compile</phase>
            <goals>
              <goal>exec</goal>
            </goals>
            <configuration>
              <executable>dotnet</executable>
              <workingDirectory>${project.basedir}</workingDirectory>
              <arguments>
                <argument>build</argument>
                <argument>plc4net.sln</argument>
                <argument>--configuration=Debug</argument>
                <argument>--output=${project.build.directory}/build</argument>
                <argument>-p:Version=${project.version}</argument>
              </arguments>
            </configuration>
          </execution>
        </executions>
      </plugin>
    </plugins>
  </build>

  <dependencies>
    <dependency>
      <groupId>org.apache.plc4x</groupId>
      <artifactId>plc4x-protocols-knxnetip</artifactId>
<<<<<<< HEAD
      <version>0.12.1-SNAPSHOT</version>
=======
      <version>0.14.0-SNAPSHOT</version>
>>>>>>> d26aafba
      <classifier>tests</classifier>
      <type>test-jar</type>
      <scope>test</scope>
    </dependency>
  </dependencies>

  <profiles>
    <profile>
      <id>update-generated-code</id>
      <build>
        <plugins>
          <plugin>
            <groupId>org.apache.plc4x.plugins</groupId>
            <artifactId>plc4x-maven-plugin</artifactId>
            <executions>
              <execution>
                <id>generate-driver-knxnetip</id>
                <phase>generate-sources</phase>
                <goals>
                  <goal>generate-driver</goal>
                </goals>
                <configuration>
                  <protocolName>knxnetip</protocolName>
                  <languageName>C#</languageName>
                  <outputFlavor>read-write</outputFlavor>
                  <outputDir>${project.basedir}/drivers/knxnetip/src</outputDir>
                  <options>
                    <externalTypes>
                      <PlcValueType>org.apache.plc4net.types</PlcValueType>
                    </externalTypes>
                  </options>
                </configuration>
              </execution>
            </executions>
          </plugin>
        </plugins>
      </build>

      <dependencies>
        <dependency>
          <groupId>org.apache.plc4x</groupId>
          <artifactId>plc4x-code-generation-language-cs</artifactId>
<<<<<<< HEAD
          <version>0.12.1-SNAPSHOT</version>
=======
          <version>0.14.0-SNAPSHOT</version>
>>>>>>> d26aafba
          <!-- Scope is 'provided' as this way it's not shipped with the driver -->
          <scope>provided</scope>
        </dependency>

        <dependency>
          <groupId>org.apache.plc4x</groupId>
          <artifactId>plc4x-protocols-knxnetip</artifactId>
<<<<<<< HEAD
          <version>0.12.1-SNAPSHOT</version>
=======
          <version>0.14.0-SNAPSHOT</version>
>>>>>>> d26aafba
          <!-- Scope is 'provided' as this way it's not shipped with the driver -->
          <scope>provided</scope>
        </dependency>
      </dependencies>
    </profile>
  </profiles>

</project><|MERGE_RESOLUTION|>--- conflicted
+++ resolved
@@ -24,11 +24,7 @@
   <parent>
     <groupId>org.apache.plc4x</groupId>
     <artifactId>plc4x-parent</artifactId>
-<<<<<<< HEAD
-    <version>0.12.1-SNAPSHOT</version>
-=======
     <version>0.14.0-SNAPSHOT</version>
->>>>>>> d26aafba
   </parent>
 
   <artifactId>plc4net</artifactId>
@@ -43,11 +39,7 @@
   </properties-->
 
   <properties>
-<<<<<<< HEAD
-    <project.build.outputTimestamp>2024-02-16T15:57:46Z</project.build.outputTimestamp>
-=======
     <project.build.outputTimestamp>2025-08-02T13:55:11Z</project.build.outputTimestamp>
->>>>>>> d26aafba
   </properties>
 
   <build>
@@ -114,11 +106,7 @@
     <dependency>
       <groupId>org.apache.plc4x</groupId>
       <artifactId>plc4x-protocols-knxnetip</artifactId>
-<<<<<<< HEAD
-      <version>0.12.1-SNAPSHOT</version>
-=======
       <version>0.14.0-SNAPSHOT</version>
->>>>>>> d26aafba
       <classifier>tests</classifier>
       <type>test-jar</type>
       <scope>test</scope>
@@ -161,11 +149,7 @@
         <dependency>
           <groupId>org.apache.plc4x</groupId>
           <artifactId>plc4x-code-generation-language-cs</artifactId>
-<<<<<<< HEAD
-          <version>0.12.1-SNAPSHOT</version>
-=======
           <version>0.14.0-SNAPSHOT</version>
->>>>>>> d26aafba
           <!-- Scope is 'provided' as this way it's not shipped with the driver -->
           <scope>provided</scope>
         </dependency>
@@ -173,11 +157,7 @@
         <dependency>
           <groupId>org.apache.plc4x</groupId>
           <artifactId>plc4x-protocols-knxnetip</artifactId>
-<<<<<<< HEAD
-          <version>0.12.1-SNAPSHOT</version>
-=======
           <version>0.14.0-SNAPSHOT</version>
->>>>>>> d26aafba
           <!-- Scope is 'provided' as this way it's not shipped with the driver -->
           <scope>provided</scope>
         </dependency>
